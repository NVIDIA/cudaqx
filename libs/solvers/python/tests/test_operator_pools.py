# ============================================================================ #
# Copyright (c) 2024 - 2025 NVIDIA Corporation & Affiliates.                   #
# All rights reserved.                                                         #
#                                                                              #
# This source code and the accompanying materials are made available under     #
# the terms of the Apache License 2.0 which accompanies this distribution.     #
# ============================================================================ #

import pytest
import numpy as np
import cudaq_solvers as solvers


def test_generate_with_default_config():
    operators = solvers.get_operator_pool("uccsd",
                                          num_qubits=4,
                                          num_electrons=2)
    assert operators
    assert len(operators) == 2 + 1

    for op in operators:
        assert op.get_qubit_count() <= 4


def test_generate_with_custom_coefficients():
    operators = solvers.get_operator_pool("uccsd",
                                          num_qubits=4,
                                          num_electrons=2)

    assert operators
    assert len(operators) == (2 + 1)

    for i, op in enumerate(operators):
<<<<<<< HEAD
        assert op.get_qubit_count() <= 4
        expected_coeff = 1.0
        assert np.isclose(op.get_coefficient().real, expected_coeff)
=======
        assert op.get_qubit_count() == 4
        expected_coeff = [0.5, 0.125]
        for term in op:
            assert (abs(term.get_coefficient().real) in expected_coeff)
>>>>>>> 982df589


def test_generate_with_odd_electrons():
    operators = solvers.get_operator_pool("uccsd",
                                          num_qubits=6,
                                          num_electrons=3,
                                          spin=1)

    assert operators
    assert len(operators) == 2 * 2 + 4

    for op in operators:
        assert op.get_qubit_count() <= 6


def test_generate_with_large_system():
    operators = solvers.get_operator_pool("uccsd",
                                          num_qubits=20,
                                          num_electrons=10)

    assert operators
    assert len(operators) == 875

    for op in operators:
        assert op.get_qubit_count() <= 20


def test_uccsd_operator_pool_correctness():
    pool = solvers.get_operator_pool("uccsd", num_qubits=4, num_electrons=2)

    temp_data = [[], [], []]
    data_counter = 0
    for op in pool:
        op.for_each_term(lambda term: temp_data[data_counter].append(
            (term.to_string(False), term.get_coefficient())))
        data_counter += 1

    # Assert
    expected_operators = [["XZYI", "YZXI"], ["IXZY", "IYZX"],
                          [
                              "YYYX", "YXXX", "XXYX", "YYXY", "XYYY", "XXXY",
                              "YXYY", "XYXX"
                          ]]
    expected_coefficients = [[complex(-0.5, 0),
                              complex(0.5, 0)],
                             [complex(-0.5, 0),
                              complex(0.5, 0)],
                             [
                                 complex(-0.125, 0),
                                 complex(-0.125, 0),
                                 complex(0.125, 0),
                                 complex(-0.125, 0),
                                 complex(0.125, 0),
                                 complex(0.125, 0),
                                 complex(0.125, 0),
                                 complex(-0.125, 0)
                             ]]

<<<<<<< HEAD
    # Expected result
    expected_pool = [
        'YZX', 'XZY', 'IYZX', 'IXZY', 'XXXY', 'XXYX', 'XYYY', 'YXYY', 'XYXX',
        'YXXX', 'YYXY', 'YYYX'
    ]

    # Assert that the generated pool matches the expected result
    assert pool_strings == expected_pool, f"Expected {expected_pool}, but got {pool_strings}"

    # Additional checks
    assert len(pool) == len(
        expected_pool
    ), f"Expected {len(expected_pool)} operators, but got {len(pool)}"

    # Check that all operators have the correct length (up to 4 qubits)
    for op_string in pool_strings:
        assert len(
            op_string
        ) <= 4, f"Operator {op_string} does not have the expected length of <= 4"

    # Check that all operators contain only valid characters (I, X, Y, Z)
=======
>>>>>>> 982df589
    valid_chars = set('IXYZ')
    assert len(temp_data) == len(
        expected_operators
    ), f"Number of generated operators ({len(temp_data)}) does not match expected count ({len(expected_operators)})"

    for i in range(len(temp_data)):
        for j in range(len(temp_data[i])):
            op_string = temp_data[i][j][0]
            op_coeff = temp_data[i][j][1]
            # Check operator length
            assert len(
                op_string
            ) == 4, f"Operator {op_string} does not have the expected length of 4"
            index = expected_operators[i].index(op_string)

            assert op_coeff == expected_coefficients[i][index], \
                f"Coefficient mismatch at index {i}, {index}: expected {expected_coefficients[i][index]}, got {op_coeff}"

            assert set(op_string).issubset(valid_chars), \
                f"Operator {op_string} contains invalid characters"<|MERGE_RESOLUTION|>--- conflicted
+++ resolved
@@ -31,16 +31,10 @@
     assert len(operators) == (2 + 1)
 
     for i, op in enumerate(operators):
-<<<<<<< HEAD
         assert op.get_qubit_count() <= 4
-        expected_coeff = 1.0
-        assert np.isclose(op.get_coefficient().real, expected_coeff)
-=======
-        assert op.get_qubit_count() == 4
         expected_coeff = [0.5, 0.125]
         for term in op:
             assert (abs(term.get_coefficient().real) in expected_coeff)
->>>>>>> 982df589
 
 
 def test_generate_with_odd_electrons():
@@ -79,7 +73,7 @@
         data_counter += 1
 
     # Assert
-    expected_operators = [["XZYI", "YZXI"], ["IXZY", "IYZX"],
+    expected_operators = [["XZY", "YZX"], ["IXZY", "IYZX"],
                           [
                               "YYYX", "YXXX", "XXYX", "YYXY", "XYYY", "XXXY",
                               "YXYY", "XYXX"
@@ -99,30 +93,6 @@
                                  complex(-0.125, 0)
                              ]]
 
-<<<<<<< HEAD
-    # Expected result
-    expected_pool = [
-        'YZX', 'XZY', 'IYZX', 'IXZY', 'XXXY', 'XXYX', 'XYYY', 'YXYY', 'XYXX',
-        'YXXX', 'YYXY', 'YYYX'
-    ]
-
-    # Assert that the generated pool matches the expected result
-    assert pool_strings == expected_pool, f"Expected {expected_pool}, but got {pool_strings}"
-
-    # Additional checks
-    assert len(pool) == len(
-        expected_pool
-    ), f"Expected {len(expected_pool)} operators, but got {len(pool)}"
-
-    # Check that all operators have the correct length (up to 4 qubits)
-    for op_string in pool_strings:
-        assert len(
-            op_string
-        ) <= 4, f"Operator {op_string} does not have the expected length of <= 4"
-
-    # Check that all operators contain only valid characters (I, X, Y, Z)
-=======
->>>>>>> 982df589
     valid_chars = set('IXYZ')
     assert len(temp_data) == len(
         expected_operators
