--- conflicted
+++ resolved
@@ -1,10 +1,6 @@
 {
   "cudaq": {
     "repository": "NVIDIA/cuda-quantum",
-<<<<<<< HEAD
-    "ref": "777c55c9d106fdb5ece1423da47c1d5de8133bbb"
-=======
     "ref": "357c6c14400888723d8badfac4a4121a6a4d89be"
->>>>>>> a70cf5ad
   }
 }