name: Solvers lib

on:
  workflow_call:

jobs:
  pr-build:
    name: Build and test
    if: startsWith(github.ref, 'refs/heads/pull-request/')
    strategy:
      fail-fast: false
      matrix:
        platform: ['amd64', 'arm64']
        cuda_version: ['12.6', '13.0']
    runs-on: ${{ startsWith(github.repository, 'NVIDIA/cudaqx') && format('linux-{0}-cpu8', matrix.platform) || 'ubuntu-latest' }}
    container: ghcr.io/nvidia/cuda-quantum-devdeps:ext-${{ matrix.platform }}-cu${{ matrix.cuda_version }}-gcc11-main
    permissions:
      actions: write
      contents: read
      pull-requests: read
    steps:
      - name: Checkout repository
        uses: actions/checkout@v4
        with:
          set-safe-directory: true

      - name: Lookup PR info
        id: get-pr-info
        env:
          GH_TOKEN: ${{ github.token }}
        uses: nv-gha-runners/get-pr-info@main

      - name: Export PR info
        id: export-pr-info
        run: |
          echo "pr_number=${{ fromJSON(steps.get-pr-info.outputs.pr-info).number }}" >> $GITHUB_OUTPUT

      - name: Configure
        id: config
        run: |
          cuda_major=`echo ${{ matrix.cuda_version }} | cut -d . -f1`
          echo "cuda_major=$cuda_major" >> $GITHUB_OUTPUT

      # ========================================================================
      # CUDA Quantum build
      # ========================================================================

      - name: Get required CUDAQ version
        id: get-cudaq-version
        uses: ./.github/actions/get-cudaq-version

      - name: Get CUDAQ build
        uses: ./.github/actions/get-cudaq-build
        with:
          repo: ${{ steps.get-cudaq-version.outputs.repo }}
          ref: ${{ steps.get-cudaq-version.outputs.ref }}
          token: ${{ secrets.CUDAQ_ACCESS_TOKEN }}
          pr-number: ${{ steps.export-pr-info.outputs.pr_number }}
          platform: ${{ matrix.platform }}-cu${{ steps.config.outputs.cuda_major }}

      # ========================================================================
      # Build library
      # ========================================================================

      - name: Install build requirements
        run: |
          apt install -y --no-install-recommends gfortran libblas-dev

      - name: Build
        id: build
        uses: ./.github/actions/build-lib
        with:
          lib: "solvers"
          cuda_version: ${{ matrix.cuda_version }}
          pr-number: ${{ steps.export-pr-info.outputs.pr_number }}
          save-ccache: true
          platform: ${{ matrix.platform }}

      # ========================================================================
      # Run tests
      # ========================================================================
      
      - name: Run tests
        run: cmake --build ${{ steps.build.outputs.build-dir }} --target run_tests

      # ========================================================================
      # Run python tests
      # ========================================================================

      - name: Install python requirements
        env:
          LD_LIBRARY_PATH: ${{ env.MPI_PATH }}/lib:${{ env.LD_LIBRARY_PATH }}
<<<<<<< HEAD
        run: pip install numpy pytest cupy-cuda${{ steps.config.outputs.cuda_major }}x cuquantum-cu${{ steps.config.outputs.cuda_major }} torch onnxscript lightning ml_collections mpi4py transformers pytest
=======
        run: |
          # Install the correct torch first.
          cuda_no_dot=$(echo ${{ matrix.cuda_version }} | sed 's/\.//')
          pip install torch==2.9.0 --index-url https://download.pytorch.org/whl/cu${cuda_no_dot}
          pip install numpy pytest cupy-cuda${{ steps.config.outputs.cuda_major }}x cuquantum-cu${{ steps.config.outputs.cuda_major }} lightning ml_collections mpi4py transformers pytest
>>>>>>> bd4d5d0d


      - name: Run Python tests
        env:
          LD_LIBRARY_PATH: ${{ env.MPI_PATH }}/lib:${{ env.LD_LIBRARY_PATH }}
          OMPI_MCA_pml: ob1
        run: cmake --build ${{ steps.build.outputs.build-dir }} --target run_python_tests

      # ========================================================================
      # Run example tests
      # ========================================================================

      - name: Run example tests
        env:
          LD_LIBRARY_PATH: ${{ env.MPI_PATH }}/lib:${{ env.LD_LIBRARY_PATH }}
          OMPI_MCA_pml: ob1
        run: bash scripts/ci/test_examples.sh solvers<|MERGE_RESOLUTION|>--- conflicted
+++ resolved
@@ -90,15 +90,11 @@
       - name: Install python requirements
         env:
           LD_LIBRARY_PATH: ${{ env.MPI_PATH }}/lib:${{ env.LD_LIBRARY_PATH }}
-<<<<<<< HEAD
-        run: pip install numpy pytest cupy-cuda${{ steps.config.outputs.cuda_major }}x cuquantum-cu${{ steps.config.outputs.cuda_major }} torch onnxscript lightning ml_collections mpi4py transformers pytest
-=======
         run: |
           # Install the correct torch first.
           cuda_no_dot=$(echo ${{ matrix.cuda_version }} | sed 's/\.//')
           pip install torch==2.9.0 --index-url https://download.pytorch.org/whl/cu${cuda_no_dot}
-          pip install numpy pytest cupy-cuda${{ steps.config.outputs.cuda_major }}x cuquantum-cu${{ steps.config.outputs.cuda_major }} lightning ml_collections mpi4py transformers pytest
->>>>>>> bd4d5d0d
+          pip install numpy pytest onnxscript cupy-cuda${{ steps.config.outputs.cuda_major }}x cuquantum-cu${{ steps.config.outputs.cuda_major }} lightning ml_collections mpi4py transformers pytest
 
 
       - name: Run Python tests
