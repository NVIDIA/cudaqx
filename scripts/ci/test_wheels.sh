--- conflicted
+++ resolved
@@ -45,19 +45,10 @@
 # Otherwise, install with the tensor network decoder.
 if [ $python_version == "3.10" ]; then
   echo "Installing QEC library without tensor network decoder"
-<<<<<<< HEAD
   ${python} -m pip install "${qec_wheel}"
-  ${python} -m pytest -v -s libs/qec/python/tests/ --ignore=libs/qec/python/tests/test_tensor_network_decoder.py
 else
   echo "Installing QEC library with tensor network decoder"
   ${python} -m pip install "${qec_wheel}[tn_decoder]"
-  ${python} -m pytest -v -s libs/qec/python/tests/
-=======
-  ${python} -m pip install "${wheel_file}"
-else
-  echo "Installing QEC library with tensor network decoder"
-  ${python} -m pip install "${wheel_file}[tn_decoder]"
->>>>>>> f817afb7
 fi
 ${python} -m pytest -v -s libs/qec/python/tests/
 
