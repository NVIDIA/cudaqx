{
  "cudaq": {
    "repository": "NVIDIA/cuda-quantum",
<<<<<<< HEAD
    "ref": "6c3ffb0f315e7c73ea79cc83306747aa3e73a6d3"
=======
    "ref": "1a6a555aa96ece16b942355f01f8f9a0afe9a0cd"
>>>>>>> f89e7102
  }
}<|MERGE_RESOLUTION|>--- conflicted
+++ resolved
@@ -1,10 +1,6 @@
 {
   "cudaq": {
     "repository": "NVIDIA/cuda-quantum",
-<<<<<<< HEAD
-    "ref": "6c3ffb0f315e7c73ea79cc83306747aa3e73a6d3"
-=======
-    "ref": "1a6a555aa96ece16b942355f01f8f9a0afe9a0cd"
->>>>>>> f89e7102
+    "ref": "56a9d501c764da943cd83155bb1493ec35a6d362"
   }
 }