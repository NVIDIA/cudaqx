--- conflicted
+++ resolved
@@ -48,11 +48,7 @@
   ${python} -m pip install "${qec_wheel}"
 else
   echo "Installing QEC library with tensor network decoder"
-<<<<<<< HEAD
-  ${python} -m pip install "${qec_wheel}[tn_decoder]"
-=======
-  ${python} -m pip install "${wheel_file}[tensor_network_decoder]"
->>>>>>> d00c3f6f
+  ${python} -m pip install "${qec_wheel}[tensor_network_decoder]"
 fi
 ${python} -m pytest -v -s libs/qec/python/tests/
 
