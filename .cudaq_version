--- conflicted
+++ resolved
@@ -1,10 +1,6 @@
 {
   "cudaq": {
     "repository": "NVIDIA/cuda-quantum",
-<<<<<<< HEAD
-    "ref": "1e8c97d71baee9fcff57813063492e7ae1f6b559"
-=======
     "ref": "2ffd1eff2f424da6ac92d7047607940bc35431e8"
->>>>>>> 6fe8733b
   }
 }