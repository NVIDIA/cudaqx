--- conflicted
+++ resolved
@@ -65,7 +65,7 @@
 
   // Check if operator has only imaginary coefficients
   // checking the first one is enough, we assume the pool is homogeneous
-  const auto &c = pool[0].begin()->get_coefficient();
+  const auto &c = pool[0].begin()->evaluate_coefficient();
   bool isImaginary =
       (std::abs(c.real()) <= 1e-9) && (std::abs(c.imag()) > 1e-9);
   auto coeff = (!isImaginary) ? std::complex<double>{0.0, 1.0}
@@ -73,21 +73,9 @@
 
   auto cleanCommutator =
       [](cudaq::spin_op commutator) -> std::tuple<cudaq::spin_op, std::size_t> {
-    cudaq::spin_op cleaned;
-    std::size_t numTerms = 0;
-    commutator.for_each_term([&](const auto &term) {
-      if (term.get_coefficient().real() != 0.0 ||
-          term.get_coefficient().imag() != 0.0) {
-        if (numTerms == 0) {
-          cleaned = term;
-          numTerms++;
-        } else {
-          cleaned += term;
-          numTerms++;
-        }
-      }
-    });
-    return std::make_tuple(cleaned, numTerms);
+    cudaq::spin_op cleaned = commutator;
+    cleaned.canonicalize().trim();
+    return std::make_tuple(cleaned, cleaned.num_terms());
   };
 
   for (auto &op : pool) {
@@ -211,14 +199,9 @@
     thetas.push_back(initTheta);
 
     for (auto o : op) {
-<<<<<<< HEAD
       pauliWords.emplace_back(o.get_pauli_word(numQubits));
       coefficients.push_back(o.get_coefficient().evaluate().imag());
-=======
-      pauliWords.emplace_back(o.to_string(false));
-      coefficients.push_back(o.get_coefficient().imag());
       poolIndices.push_back(maxOpIdx);
->>>>>>> 982df589
     }
 
     optim::optimizable_function objective;
