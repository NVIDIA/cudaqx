--- conflicted
+++ resolved
@@ -41,11 +41,7 @@
     auto numRounds = dem.num_detectors() / numSyndromesPerRound + 1;
     cudaq::qec::decoding::config::decoder_config config;
     config.id = i;
-<<<<<<< HEAD
     config.type = decoder_type; // Use parameter instead of hardcoded
-=======
-    config.type = "multi_error_lut";
->>>>>>> fffba471
     config.block_size = dem.num_error_mechanisms();
     config.syndrome_size = dem.num_detectors();
     config.H_sparse = cudaq::qec::pcm_to_sparse_vec(dem.detector_error_matrix);
@@ -53,22 +49,12 @@
         cudaq::qec::pcm_to_sparse_vec(dem.observables_flips_matrix);
     config.D_sparse = cudaq::qec::generate_timelike_sparse_detector_matrix(
         numSyndromesPerRound, numRounds, /*include_first_round=*/false);
-<<<<<<< HEAD
-
-    if (decoder_type == "nv-qldpc-decoder") {
-      // Original NV-QLDPC configuration
-      config.decoder_custom_args =
-          cudaq::qec::decoding::config::nv_qldpc_decoder_config();
-      auto &nv_config =
-          std::get<cudaq::qec::decoding::config::nv_qldpc_decoder_config>(
-              config.decoder_custom_args);
-      nv_config.use_sparsity = true;
-      nv_config.error_rate_vec = dem.error_rates;
-      nv_config.use_osd = true;
-      nv_config.max_iterations = 50;
-      nv_config.osd_order = 60;
-      nv_config.osd_method = 3;
-
+
+    if (decoder_type == "multi_error_lut") {
+      // Original multi_error_lut configuration
+      cudaq::qec::decoding::config::multi_error_lut_config lut_config;
+      lut_config.lut_error_depth = 2;
+      config.decoder_custom_args = lut_config;
     } else if (decoder_type == "sliding_window") {
       // Sliding window configuration
       cudaq::qec::decoding::config::sliding_window_config sw_config;
@@ -77,27 +63,16 @@
       sw_config.num_syndromes_per_round = numSyndromesPerRound;
       sw_config.straddle_start_round = false;
       sw_config.straddle_end_round = true;
-      sw_config.inner_decoder_name = "nv-qldpc-decoder";
+      sw_config.inner_decoder_name = "multi_error_lut";
       sw_config.error_rate_vec = dem.error_rates; // Required by sliding_window
 
-      // Configure inner NV-QLDPC decoder
-      cudaq::qec::decoding::config::nv_qldpc_decoder_config nv_config;
-      nv_config.use_sparsity = true;
-      nv_config.error_rate_vec = dem.error_rates;
-      nv_config.use_osd = true;
-      nv_config.max_iterations = 50;
-      nv_config.osd_order = 60;
-      nv_config.osd_method = 3;
-
-      sw_config.nv_qldpc_decoder_params = nv_config;
+      // Configure inner multi_error_lut decoder
+      cudaq::qec::decoding::config::multi_error_lut_config lut_config;
+      lut_config.lut_error_depth = 2;
+      sw_config.multi_error_lut_params = lut_config;
       config.decoder_custom_args = sw_config;
     }
 
-=======
-    cudaq::qec::decoding::config::multi_error_lut_config lut_config;
-    lut_config.lut_error_depth = 2;
-    config.decoder_custom_args = lut_config;
->>>>>>> fffba471
     multi_config.decoders.push_back(config);
   }
   std::string config_str = multi_config.to_yaml_str(200);
@@ -127,32 +102,17 @@
     exit(1);
   }
   auto decoder_config = config.decoders[0];
-<<<<<<< HEAD
-
-  // Extract error rates based on decoder type
-  std::vector<cudaq::qec::float_t> error_rates;
-
-  if (decoder_config.type == "nv-qldpc-decoder") {
-    auto nv_config =
-        std::get<cudaq::qec::decoding::config::nv_qldpc_decoder_config>(
-            decoder_config.decoder_custom_args);
-    error_rates = nv_config.error_rate_vec.value();
-
-  } else if (decoder_config.type == "sliding_window") {
+
+  if (decoder_config.type == "sliding_window") {
     auto sw_config =
         std::get<cudaq::qec::decoding::config::sliding_window_config>(
             decoder_config.decoder_custom_args);
     // Extract from top-level error_rate_vec (required for sliding_window)
     if (!sw_config.error_rate_vec.empty()) {
-      error_rates = sw_config.error_rate_vec;
-    }
-  }
-
-=======
-  auto nv_qldpc_config =
-      std::get<cudaq::qec::decoding::config::multi_error_lut_config>(
-          decoder_config.decoder_custom_args);
->>>>>>> fffba471
+      dem.error_rates = sw_config.error_rate_vec;
+    }
+  }
+
   dem.detector_error_matrix = cudaq::qec::pcm_from_sparse_vec(
       decoder_config.H_sparse, decoder_config.syndrome_size,
       decoder_config.block_size);
@@ -162,13 +122,8 @@
                                       decoder_config.O_sparse.end(), -1);
   dem.observables_flips_matrix = cudaq::qec::pcm_from_sparse_vec(
       decoder_config.O_sparse, num_observables, decoder_config.block_size);
-<<<<<<< HEAD
-  dem.error_rates = error_rates;
   printf("Loaded %s config from file: %s\n", decoder_config.type.c_str(),
          dem_filename.c_str());
-=======
-  printf("Loaded dem from file: %s\n", dem_filename.c_str());
->>>>>>> fffba471
 
   // Now configure the decoders (works for both types)
   cudaq::qec::decoding::config::configure_decoders(config);
@@ -675,8 +630,8 @@
          "distance\n");
   printf("  --decoder_window <int>  Number of rounds to use for the decoder "
          "window. Default: distance\n");
-  printf("  --decoder_type <string> Decoder type: 'nv-qldpc-decoder' or "
-         "'sliding_window'. Default: nv-qldpc-decoder\n");
+  printf("  --decoder_type <string> Decoder type: 'multi_error_lut' or "
+         "'sliding_window'. Default: multi_error_lut\n");
   printf("  --sw_window_size <int>  Sliding window size (only for "
          "sliding_window decoder). Default: decoder_window\n");
   printf("  --sw_step_size <int>    Sliding window step size. Default: 1\n");
@@ -698,7 +653,7 @@
   std::string dem_filename;
 
   // Decoder type selection
-  std::string decoder_type = "nv-qldpc-decoder"; // Default
+  std::string decoder_type = "multi_error_lut"; // Default
   int sw_window_size = -1; // For sliding_window, default to decoder_window
   int sw_step_size = 1;    // For sliding_window
 
@@ -766,8 +721,8 @@
     sw_window_size = decoder_window;
 
   // Validate decoder type
-  if (decoder_type != "nv-qldpc-decoder" && decoder_type != "sliding_window") {
-    printf("Error: --decoder_type must be 'nv-qldpc-decoder' or "
+  if (decoder_type != "multi_error_lut" && decoder_type != "sliding_window") {
+    printf("Error: --decoder_type must be 'multi_error_lut' or "
            "'sliding_window'\n");
     return 1;
   }
