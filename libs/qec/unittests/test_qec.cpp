/*******************************************************************************
 * Copyright (c) 2024 - 2025 NVIDIA Corporation & Affiliates.                  *
 * All rights reserved.                                                        *
 *                                                                             *
 * This source code and the accompanying materials are made available under    *
 * the terms of the Apache License 2.0 which accompanies this distribution.    *
 ******************************************************************************/

#include <cmath>
#include <gtest/gtest.h>

#include "cudaq/qec/codes/surface_code.h"
#include "cudaq/qec/experiments.h"
<<<<<<< HEAD
#include "cudaq/qec/pcm_utils.h"
=======
#include "cudaq/qec/version.h"
>>>>>>> 622b9adb

TEST(StabilizerTester, checkConstructFromSpinOps) {
  {
    // Constructor will always auto sort
    std::vector<cudaq::spin_op> stab{cudaq::spin_op::from_word("ZZZZIII"),
                                     cudaq::spin_op::from_word("XXXXIII"),
                                     cudaq::spin_op::from_word("IXXIXXI"),
                                     cudaq::spin_op::from_word("IIXXIXX"),
                                     cudaq::spin_op::from_word("IZZIZZI"),
                                     cudaq::spin_op::from_word("IIZZIZZ")};
    EXPECT_EQ(stab.size(), 6);
    auto parity = cudaq::qec::to_parity_matrix(stab);
    parity.dump();
    EXPECT_EQ(parity.rank(), 2);
    std::vector<std::size_t> expected_shape{6, 14};
    EXPECT_EQ(parity.shape(), expected_shape);

    {
      std::vector<int> data = {
          1, 1, 1, 1, 0, 0, 0, 0, 0, 0, 0, 0, 0, 0,  /* row 0 */
          0, 1, 1, 0, 1, 1, 0, 0, 0, 0, 0, 0, 0, 0,  /* row 1 */
          0, 0, 1, 1, 0, 1, 1, 0, 0, 0, 0, 0, 0, 0,  /* row 2 */
          0, 0, 0, 0, 0, 0, 0, 1, 1, 1, 1, 0, 0, 0,  /* row 3 */
          0, 0, 0, 0, 0, 0, 0, 0, 1, 1, 0, 1, 1, 0,  /* row 4 */
          0, 0, 0, 0, 0, 0, 0, 0, 0, 1, 1, 0, 1, 1}; /* row 5 */

      cudaqx::tensor<int> t(expected_shape);
      t.borrow(data.data(), expected_shape);
      for (std::size_t i = 0; i < 6; i++)
        for (std::size_t j = 0; j < 14; j++)
          EXPECT_EQ(t.at({i, j}), parity.at({i, j}));
    }
    {
      auto parity_x =
          cudaq::qec::to_parity_matrix(stab, cudaq::qec::stabilizer_type::X);
      printf("Hx:\n");
      parity_x.dump();
      EXPECT_EQ(parity_x.rank(), 2);
      std::vector<std::size_t> expected_shape{3, 7};
      EXPECT_EQ(parity_x.shape(), expected_shape);
      std::vector<int> data = {1, 1, 1, 1, 0, 0, 0, 0, 1, 1, 0,
                               1, 1, 0, 0, 0, 1, 1, 0, 1, 1};
      cudaqx::tensor<int> t(expected_shape);
      t.borrow(data.data(), expected_shape);
      for (std::size_t i = 0; i < 3; i++)
        for (std::size_t j = 0; j < 7; j++)
          EXPECT_EQ(t.at({i, j}), parity_x.at({i, j}));
    }
  }
  {

    // Note testing here also that constructor sorts them
    std::vector<std::string> stab{"ZZZZIII", "XXXXIII", "IXXIXXI",
                                  "IIXXIXX", "IZZIZZI", "IIZZIZZ"};
    EXPECT_EQ(stab.size(), 6);
    auto parity = cudaq::qec::to_parity_matrix(stab);
    parity.dump();
    EXPECT_EQ(parity.rank(), 2);
    std::vector<std::size_t> expected_shape{6, 14};
    EXPECT_EQ(parity.shape(), expected_shape);
    {
      std::vector<int> data = {
          1, 1, 1, 1, 0, 0, 0, 0, 0, 0, 0, 0, 0, 0,  /* row 0 */
          0, 1, 1, 0, 1, 1, 0, 0, 0, 0, 0, 0, 0, 0,  /* row 1 */
          0, 0, 1, 1, 0, 1, 1, 0, 0, 0, 0, 0, 0, 0,  /* row 2 */
          0, 0, 0, 0, 0, 0, 0, 1, 1, 1, 1, 0, 0, 0,  /* row 3 */
          0, 0, 0, 0, 0, 0, 0, 0, 1, 1, 0, 1, 1, 0,  /* row 4 */
          0, 0, 0, 0, 0, 0, 0, 0, 0, 1, 1, 0, 1, 1}; /* row 5 */

      cudaqx::tensor<int> t(expected_shape);
      t.borrow(data.data(), expected_shape);
      for (std::size_t i = 0; i < 6; i++)
        for (std::size_t j = 0; j < 14; j++)
          EXPECT_EQ(t.at({i, j}), parity.at({i, j}));
    }
    {
      auto parity_z =
          cudaq::qec::to_parity_matrix(stab, cudaq::qec::stabilizer_type::Z);
      parity_z.dump();
      EXPECT_EQ(parity_z.rank(), 2);
      std::vector<std::size_t> expected_shape{3, 7};
      EXPECT_EQ(parity_z.shape(), expected_shape);
      std::vector<int> data = {1, 1, 1, 1, 0, 0, 0, 0, 1, 1, 0,
                               1, 1, 0, 0, 0, 1, 1, 0, 1, 1};
      cudaqx::tensor<int> t(expected_shape);
      t.borrow(data.data(), expected_shape);
      for (std::size_t i = 0; i < 3; i++)
        for (std::size_t j = 0; j < 7; j++)
          EXPECT_EQ(t.at({i, j}), parity_z.at({i, j}));
    }
  }
}

TEST(QECCodeTester, checkSampleMemoryCircuit) {
  {
    // Steane tests
    auto steane = cudaq::qec::get_code("steane");
    cudaqx::tensor<uint8_t> parity = steane->get_parity();
    cudaqx::tensor<uint8_t> observables =
        steane->get_pauli_observables_matrix();
    cudaqx::tensor<uint8_t> Lx = steane->get_observables_x();
    cudaqx::tensor<uint8_t> Lz = steane->get_observables_z();

    int nShots = 10;
    int nRounds = 4;
    {
      // Prep0 experiment. Prep all data qubits in Z basis.
      // Measure all data qubits in the Z basis.
      // To correct it, find out how many times it flipped.
      // X errors flip the Z observable.
      // So when we get the predicted error data string E = E_X | E_Z
      // from the decoder, we apply E_X to our L_mz to correct it.
      auto [syndromes, d] = cudaq::qec::sample_memory_circuit(
          *steane, cudaq::qec::operation::prep0, nShots, nRounds);
      syndromes.dump();
      EXPECT_EQ(syndromes.shape()[0], nShots * nRounds);
      EXPECT_EQ(syndromes.shape()[1], 6);

      // No noise here, should be all zeros
      int sum = 0;
      for (std::size_t i = 0; i < syndromes.shape()[0]; i++)
        for (std::size_t j = 0; j < syndromes.shape()[1]; j++)
          sum += syndromes.at({i, j});
      EXPECT_TRUE(sum == 0);

      // Prep0, should measure out logical |0> each shot
      printf("data:\n");
      d.dump();
      printf("Lz:\n");
      Lz.dump();
      cudaqx::tensor<uint8_t> logical_mz = Lz.dot(d.transpose()) % 2;
      printf("logical_mz:\n");
      logical_mz.dump();
      EXPECT_FALSE(logical_mz.any());
    }
    {
      // Prep1, should measure out logical |1> each shot
      auto [syndromes, d] = cudaq::qec::sample_memory_circuit(
          *steane, cudaq::qec::operation::prep1, nShots, nRounds);
      printf("data:\n");
      d.dump();
      printf("Lz:\n");
      Lz.dump();
      cudaqx::tensor<uint8_t> logical_mz = Lz.dot(d.transpose()) % 2;
      printf("logical_mz:\n");
      logical_mz.dump();
      EXPECT_EQ(nShots, logical_mz.sum_all());
    }
    {
      // Prepp, should measure out logical |+> each shot
      auto [syndromes, d] = cudaq::qec::sample_memory_circuit(
          *steane, cudaq::qec::operation::prepp, nShots, nRounds);
      printf("data:\n");
      d.dump();
      printf("Lx:\n");
      Lx.dump();
      cudaqx::tensor<uint8_t> logical_mx = Lx.dot(d.transpose()) % 2;
      printf("logical_mx:\n");
      logical_mx.dump();
      EXPECT_FALSE(logical_mx.any());
    }
    {
      // Prepm, should measure out logical |-> each shot
      auto [syndromes, d] = cudaq::qec::sample_memory_circuit(
          *steane, cudaq::qec::operation::prepm, nShots, nRounds);
      printf("data:\n");
      d.dump();
      printf("Lx:\n");
      Lx.dump();
      cudaqx::tensor<uint8_t> logical_mx = Lx.dot(d.transpose()) % 2;
      printf("logical_mx:\n");
      logical_mx.dump();
      EXPECT_EQ(nShots, logical_mx.sum_all());
    }
  }
}

TEST(QECCodeTester, checkSteane) {
  {
    // with default stabilizers
    auto steane = cudaq::qec::get_code("steane");
    cudaqx::tensor<uint8_t> parity = steane->get_parity();
    cudaqx::tensor<uint8_t> observables =
        steane->get_pauli_observables_matrix();
    cudaqx::tensor<uint8_t> Lx = steane->get_observables_x();
    cudaqx::tensor<uint8_t> Lz = steane->get_observables_z();
    {
      std::vector<uint8_t> data = {
          1, 1, 1, 1, 0, 0, 0, 0, 0, 0, 0, 0, 0, 0,  /* row 0 */
          0, 1, 1, 0, 1, 1, 0, 0, 0, 0, 0, 0, 0, 0,  /* row 1 */
          0, 0, 1, 1, 0, 1, 1, 0, 0, 0, 0, 0, 0, 0,  /* row 2 */
          0, 0, 0, 0, 0, 0, 0, 1, 1, 1, 1, 0, 0, 0,  /* row 3 */
          0, 0, 0, 0, 0, 0, 0, 0, 1, 1, 0, 1, 1, 0,  /* row 4 */
          0, 0, 0, 0, 0, 0, 0, 0, 0, 1, 1, 0, 1, 1}; /* row 5 */

      std::vector<std::size_t> expected_shape{6, 14};
      cudaqx::tensor<uint8_t> t(expected_shape);
      t.borrow(data.data());
      for (std::size_t i = 0; i < 6; i++)
        for (std::size_t j = 0; j < 14; j++)
          EXPECT_EQ(t.at({i, j}), parity.at({i, j}));
    }
    EXPECT_EQ(2, observables.rank());
    EXPECT_EQ(2, observables.shape()[0]);
    EXPECT_EQ(14, observables.shape()[1]);
    EXPECT_EQ(2, Lx.rank());
    EXPECT_EQ(1, Lx.shape()[0]);
    EXPECT_EQ(7, Lx.shape()[1]);
    EXPECT_EQ(2, Lz.rank());
    EXPECT_EQ(1, Lz.shape()[0]);
    EXPECT_EQ(7, Lz.shape()[1]);
    {
      std::vector<std::vector<uint8_t>> true_observables = {
          {0, 0, 0, 0, 1, 1, 1, 0, 0, 0, 0, 0, 0, 0},
          {0, 0, 0, 0, 0, 0, 0, 0, 0, 0, 0, 1, 1, 1}};
      std::vector<std::vector<uint8_t>> true_Lx = {{0, 0, 0, 0, 1, 1, 1}};
      std::vector<std::vector<uint8_t>> true_Lz = {{0, 0, 0, 0, 1, 1, 1}};
      for (std::size_t i = 0; i < observables.shape()[0]; ++i)
        for (std::size_t j = 0; j < observables.shape()[1]; ++j)
          EXPECT_EQ(true_observables[i][j], observables.at({i, j}));

      for (std::size_t i = 0; i < Lx.shape()[0]; ++i)
        for (std::size_t j = 0; j < Lx.shape()[1]; ++j)
          EXPECT_EQ(true_Lx[i][j], Lx.at({i, j}));

      for (std::size_t i = 0; i < Lz.shape()[0]; ++i)
        for (std::size_t j = 0; j < Lz.shape()[1]; ++j)
          EXPECT_EQ(true_Lz[i][j], Lz.at({i, j}));
    }

    auto [syndromes, d] = cudaq::qec::sample_memory_circuit(*steane, 10, 4);
    syndromes.dump();

    // No noise here, should be all zeros
    int sum = 0;
    for (std::size_t i = 0; i < syndromes.shape()[0]; i++)
      for (std::size_t j = 0; j < syndromes.shape()[1]; j++)
        sum += syndromes.at({i, j});

    EXPECT_TRUE(sum == 0);
  }
  {
    // From Stabilizers
    std::vector<std::string> words{"ZZZZIII", "XXXXIII", "IXXIXXI",
                                   "IIXXIXX", "IZZIZZI", "IIZZIZZ"};
    std::vector<cudaq::spin_op> ops;
    for (auto &os : words)
      ops.emplace_back(cudaq::spin_op::from_word(os));
    cudaq::qec::sortStabilizerOps(ops);
    auto steane = cudaq::qec::get_code("steane", ops);
    auto parity = steane->get_parity();
    {
      std::vector<uint8_t> data = {
          1, 1, 1, 1, 0, 0, 0, 0, 0, 0, 0, 0, 0, 0,  /* row 0 */
          0, 1, 1, 0, 1, 1, 0, 0, 0, 0, 0, 0, 0, 0,  /* row 1 */
          0, 0, 1, 1, 0, 1, 1, 0, 0, 0, 0, 0, 0, 0,  /* row 2 */
          0, 0, 0, 0, 0, 0, 0, 1, 1, 1, 1, 0, 0, 0,  /* row 3 */
          0, 0, 0, 0, 0, 0, 0, 0, 1, 1, 0, 1, 1, 0,  /* row 4 */
          0, 0, 0, 0, 0, 0, 0, 0, 0, 1, 1, 0, 1, 1}; /* row 5 */
      std::vector<std::size_t> expected_shape{6, 14};
      cudaqx::tensor<uint8_t> t(expected_shape);
      t.borrow(data.data());
      for (std::size_t i = 0; i < 6; i++)
        for (std::size_t j = 0; j < 14; j++)
          EXPECT_EQ(t.at({i, j}), parity.at({i, j}));
    }

    auto [syndromes, d] = cudaq::qec::sample_memory_circuit(*steane, 10, 4);
    syndromes.dump();
    // No noise here, should be all zeros
    int sum = 0;
    for (std::size_t i = 0; i < syndromes.shape()[0]; i++)
      for (std::size_t j = 0; j < syndromes.shape()[1]; j++)
        sum += syndromes.at({i, j});

    EXPECT_TRUE(sum == 0);
  }
}

TEST(QECCodeTester, checkCodeCapacity) {
  {
    auto steane = cudaq::qec::get_code("steane");
    auto Hz = steane->get_parity_z();
    int nShots = 10;
    double error_prob = 0;

    auto [syndromes, data] =
        cudaq::qec::sample_code_capacity(Hz, nShots, error_prob);
    EXPECT_EQ(2, Hz.rank());
    EXPECT_EQ(3, Hz.shape()[0]);
    EXPECT_EQ(7, Hz.shape()[1]);
    EXPECT_EQ(nShots, syndromes.shape()[0]);
    EXPECT_EQ(Hz.shape()[0], syndromes.shape()[1]);
    EXPECT_EQ(nShots, data.shape()[0]);
    EXPECT_EQ(Hz.shape()[1], data.shape()[1]);

    // Error prob = 0 should be all zeros
    for (size_t i = 0; i < nShots; ++i) {
      for (size_t j = 0; j < Hz.shape()[1]; ++j) {
        EXPECT_EQ(0, data.at({i, j}));
      }
    }

    for (size_t i = 0; i < nShots; ++i) {
      for (size_t j = 0; j < Hz.shape()[0]; ++j) {
        EXPECT_EQ(0, syndromes.at({i, j}));
      }
    }
  }
  {
    auto steane = cudaq::qec::get_code("steane");
    auto Hz = steane->get_parity_z();
    int nShots = 10;
    double error_prob = 0.15;
    unsigned seed = 1337;

    auto [syndromes, data] =
        cudaq::qec::sample_code_capacity(Hz, nShots, error_prob, seed);
    EXPECT_EQ(2, Hz.rank());
    EXPECT_EQ(3, Hz.shape()[0]);
    EXPECT_EQ(7, Hz.shape()[1]);
    EXPECT_EQ(nShots, syndromes.shape()[0]);
    EXPECT_EQ(Hz.shape()[0], syndromes.shape()[1]);
    EXPECT_EQ(nShots, data.shape()[0]);
    EXPECT_EQ(Hz.shape()[1], data.shape()[1]);
    // seed = 1337, error_prob = 0.15, nShots = 10
    // produces this data set:
    // This seed happens to only have weight 0 or 1 errors,
    // which are easy to check by hand.
    std::vector<std::vector<uint8_t>> seeded_data = {
        {0, 0, 0, 1, 0, 0, 0}, {0, 0, 0, 1, 0, 0, 0}, {0, 0, 1, 0, 0, 0, 0},
        {0, 0, 0, 0, 1, 0, 0}, {0, 0, 0, 0, 0, 0, 0}, {0, 0, 0, 0, 0, 0, 0},
        {0, 0, 0, 0, 1, 0, 0}, {0, 0, 0, 0, 0, 0, 0}, {0, 0, 0, 0, 0, 1, 0},
        {0, 0, 0, 0, 0, 0, 0}};
    EXPECT_EQ(nShots, seeded_data.size());
    EXPECT_EQ(Hz.shape()[1], seeded_data[0].size());
    for (size_t i = 0; i < nShots; ++i) {
      for (size_t j = 0; j < Hz.shape()[1]; ++j) {
        EXPECT_EQ(seeded_data[i][j], data.at({i, j}));
      }
    }

    // Hand-checked syndromes
    std::vector<std::vector<uint8_t>> checked_syndromes = {
        {1, 0, 1}, {1, 0, 1}, {1, 1, 1}, {0, 1, 0}, {0, 0, 0},
        {0, 0, 0}, {0, 1, 0}, {0, 0, 0}, {0, 1, 1}, {0, 0, 0}};
    EXPECT_EQ(nShots, checked_syndromes.size());
    EXPECT_EQ(Hz.shape()[0], checked_syndromes[0].size());
    for (size_t i = 0; i < nShots; ++i) {
      for (size_t j = 0; j < Hz.shape()[0]; ++j) {
        EXPECT_EQ(checked_syndromes[i][j], syndromes.at({i, j}));
      }
    }
  }
  {
    auto steane = cudaq::qec::get_code("steane");
    auto Hz = steane->get_parity_z();
    int nShots = 10;
    double error_prob = 0.25;
    unsigned seed = 1337;

    auto [syndromes, data] =
        cudaq::qec::sample_code_capacity(Hz, nShots, error_prob, seed);
    EXPECT_EQ(2, Hz.rank());
    EXPECT_EQ(3, Hz.shape()[0]);
    EXPECT_EQ(7, Hz.shape()[1]);
    EXPECT_EQ(nShots, syndromes.shape()[0]);
    EXPECT_EQ(Hz.shape()[0], syndromes.shape()[1]);
    EXPECT_EQ(nShots, data.shape()[0]);
    EXPECT_EQ(Hz.shape()[1], data.shape()[1]);
    // seed = 1337, error_prob = 0.25, nShots = 10
    // produces this data set:
    // This seed has some higher weight errors which
    // where checked by hand
    std::vector<std::vector<uint8_t>> seeded_data = {
        {0, 1, 0, 1, 1, 0, 0}, {0, 0, 0, 1, 0, 0, 1}, {0, 0, 1, 0, 0, 0, 0},
        {0, 0, 0, 0, 1, 0, 0}, {0, 0, 0, 0, 0, 0, 0}, {0, 0, 0, 0, 0, 0, 0},
        {0, 0, 0, 0, 1, 0, 0}, {0, 0, 0, 0, 0, 0, 0}, {0, 0, 0, 0, 0, 1, 0},
        {0, 0, 0, 0, 0, 0, 0}};
    EXPECT_EQ(nShots, seeded_data.size());
    EXPECT_EQ(Hz.shape()[1], seeded_data[0].size());
    for (size_t i = 0; i < nShots; ++i) {
      for (size_t j = 0; j < Hz.shape()[1]; ++j) {
        EXPECT_EQ(seeded_data[i][j], data.at({i, j}));
      }
    }

    // Hand-checked syndromes
    std::vector<std::vector<uint8_t>> checked_syndromes = {
        {0, 0, 1}, {1, 0, 0}, {1, 1, 1}, {0, 1, 0}, {0, 0, 0},
        {0, 0, 0}, {0, 1, 0}, {0, 0, 0}, {0, 1, 1}, {0, 0, 0}};

    EXPECT_EQ(nShots, checked_syndromes.size());
    EXPECT_EQ(Hz.shape()[0], checked_syndromes[0].size());
    for (size_t i = 0; i < nShots; ++i) {
      for (size_t j = 0; j < Hz.shape()[0]; ++j) {
        EXPECT_EQ(checked_syndromes[i][j], syndromes.at({i, j}));
      }
    }
  }
}

TEST(QECCodeTester, checkRepetition) {
  {
    // must provide distance
    EXPECT_THROW(cudaq::qec::get_code("repetition"), std::runtime_error);
  }
  auto repetition = cudaq::qec::get_code(
      "repetition", cudaqx::heterogeneous_map{{"distance", 9}});

  {
    auto stabilizers = repetition->get_stabilizers();

    std::vector<std::string> actual_stabs;
    for (auto &s : stabilizers)
      actual_stabs.push_back(s.begin()->get_pauli_word());

    std::vector<std::string> expected_strings = {
        "ZZIIIIIII", "IZZIIIIII", "IIZZIIIII", "IIIZZIIII",
        "IIIIZZIII", "IIIIIZZII", "IIIIIIZZI", "IIIIIIIZZ"};

    EXPECT_EQ(actual_stabs, expected_strings);
    auto parity = repetition->get_parity();
    auto Hx = repetition->get_parity_x();
    auto Hz = repetition->get_parity_z();
    EXPECT_EQ(0, Hx.rank());
    EXPECT_EQ(2, Hz.rank());
    parity.dump();
    std::vector<uint8_t> data = {
        1, 1, 0, 0, 0, 0, 0, 0, 0, 0, 0, 0, 0, 0, 0, 0, 0, 0,  /* row 0 */
        0, 1, 1, 0, 0, 0, 0, 0, 0, 0, 0, 0, 0, 0, 0, 0, 0, 0,  /* row 1 */
        0, 0, 1, 1, 0, 0, 0, 0, 0, 0, 0, 0, 0, 0, 0, 0, 0, 0,  /* row 2 */
        0, 0, 0, 1, 1, 0, 0, 0, 0, 0, 0, 0, 0, 0, 0, 0, 0, 0,  /* row 3 */
        0, 0, 0, 0, 1, 1, 0, 0, 0, 0, 0, 0, 0, 0, 0, 0, 0, 0,  /* row 4 */
        0, 0, 0, 0, 0, 1, 1, 0, 0, 0, 0, 0, 0, 0, 0, 0, 0, 0,  /* row 5 */
        0, 0, 0, 0, 0, 0, 1, 1, 0, 0, 0, 0, 0, 0, 0, 0, 0, 0,  /* row 6 */
        0, 0, 0, 0, 0, 0, 0, 1, 1, 0, 0, 0, 0, 0, 0, 0, 0, 0}; /* row 7 */
    std::vector<std::size_t> expected_shape{8, 18};
    cudaqx::tensor<uint8_t> t(expected_shape);
    t.borrow(data.data());
    for (std::size_t i = 0; i < t.shape()[0]; i++)
      for (std::size_t j = 0; j < t.shape()[1]; j++)
        EXPECT_EQ(t.at({i, j}), parity.at({i, j}));
  }
  {
    cudaqx::tensor<uint8_t> observables =
        repetition->get_pauli_observables_matrix();
    cudaqx::tensor<uint8_t> Lx = repetition->get_observables_x();
    cudaqx::tensor<uint8_t> Lz = repetition->get_observables_z();

    EXPECT_EQ(2, observables.rank());
    EXPECT_EQ(1, observables.shape()[0]);
    EXPECT_EQ(18, observables.shape()[1]);
    EXPECT_EQ(0, Lx.rank());
    EXPECT_EQ(2, Lz.rank());
    EXPECT_EQ(1, Lz.shape()[0]);
    EXPECT_EQ(9, Lz.shape()[1]);
    {
      std::vector<std::vector<uint8_t>> true_observables = {
          {1, 0, 0, 0, 0, 0, 0, 0, 0, 0, 0, 0, 0, 0, 0, 0, 0, 0}};
      std::vector<std::vector<uint8_t>> true_Lz = {{1, 0, 0, 0, 0, 0, 0, 0, 0}};
      for (std::size_t i = 0; i < observables.shape()[0]; ++i)
        for (std::size_t j = 0; j < observables.shape()[1]; ++j)
          EXPECT_EQ(true_observables[i][j], observables.at({i, j}));

      for (std::size_t i = 0; i < Lz.shape()[0]; ++i)
        for (std::size_t j = 0; j < Lz.shape()[1]; ++j)
          EXPECT_EQ(true_Lz[i][j], Lz.at({i, j}));
    }
  }
  {
    auto parity = repetition->get_parity();
    auto parity_z = repetition->get_parity_z();
    int nShots = 10;
    int nRounds = 4;
    auto [syndromes, data_mz] =
        cudaq::qec::sample_memory_circuit(*repetition, nShots, nRounds);
    syndromes.dump();
    data_mz.dump();
    EXPECT_EQ(nShots * nRounds, syndromes.shape()[0]);
    EXPECT_EQ(parity.shape()[0], syndromes.shape()[1]);
    EXPECT_EQ(nShots, data_mz.shape()[0]);
    EXPECT_EQ(parity_z.shape()[1], data_mz.shape()[1]);
    // No noise here, should be all zeros
    int sum = 0;
    for (std::size_t i = 0; i < nShots - 1; i++)
      for (std::size_t j = 0; j < parity.shape()[0]; j++)
        sum += syndromes.at({i, j});

    EXPECT_TRUE(sum == 0);
  }
}

TEST(QECCodeTester, checkSurfaceCode) {
  {
    // must provide distance
    EXPECT_THROW(cudaq::qec::get_code("surface_code"), std::runtime_error);
  }
  {
    // with default stabilizers
    auto surf_code = cudaq::qec::get_code(
        "surface_code", cudaqx::heterogeneous_map{{"distance", 3}});
    cudaqx::tensor<uint8_t> parity = surf_code->get_parity();
    cudaqx::tensor<uint8_t> parity_x = surf_code->get_parity_x();
    cudaqx::tensor<uint8_t> parity_z = surf_code->get_parity_z();
    cudaqx::tensor<uint8_t> observables =
        surf_code->get_pauli_observables_matrix();
    cudaqx::tensor<uint8_t> Lx = surf_code->get_observables_x();
    cudaqx::tensor<uint8_t> Lz = surf_code->get_observables_z();

    {
      // This is just a regression check, this has not been hand tested
      std::vector<uint8_t> data = {
          1, 1, 0, 1, 1, 0, 0, 0, 0, 0, 0, 0, 0, 0, 0, 0, 0, 0,  /* row 0 */
          0, 1, 1, 0, 0, 0, 0, 0, 0, 0, 0, 0, 0, 0, 0, 0, 0, 0,  /* row 1 */
          0, 0, 0, 0, 1, 1, 0, 1, 1, 0, 0, 0, 0, 0, 0, 0, 0, 0,  /* row 2 */
          0, 0, 0, 0, 0, 0, 1, 1, 0, 0, 0, 0, 0, 0, 0, 0, 0, 0,  /* row 3 */
          0, 0, 0, 0, 0, 0, 0, 0, 0, 1, 0, 0, 1, 0, 0, 0, 0, 0,  /* row 4 */
          0, 0, 0, 0, 0, 0, 0, 0, 0, 0, 1, 1, 0, 1, 1, 0, 0, 0,  /* row 5 */
          0, 0, 0, 0, 0, 0, 0, 0, 0, 0, 0, 0, 1, 1, 0, 1, 1, 0,  /* row 6 */
          0, 0, 0, 0, 0, 0, 0, 0, 0, 0, 0, 0, 0, 0, 1, 0, 0, 1}; /* row 7 */

      std::vector<std::size_t> expected_shape{8, 18};
      cudaqx::tensor<uint8_t> t(expected_shape);
      t.borrow(data.data());
      for (std::size_t i = 0; i < 8; i++)
        for (std::size_t j = 0; j < 18; j++)
          EXPECT_EQ(t.at({i, j}), parity.at({i, j}));
    }
    {
      // This is just a regression check, this has not been hand tested
      std::vector<uint8_t> data = {1, 0, 0, 1, 0, 0, 0, 0, 0,  /* row 0 */
                                   0, 1, 1, 0, 1, 1, 0, 0, 0,  /* row 1 */
                                   0, 0, 0, 1, 1, 0, 1, 1, 0,  /* row 2 */
                                   0, 0, 0, 0, 0, 1, 0, 0, 1}; /* row 3 */

      std::vector<std::size_t> expected_shape{4, 9};
      cudaqx::tensor<uint8_t> t(expected_shape);
      t.borrow(data.data());
      for (std::size_t i = 0; i < 4; i++)
        for (std::size_t j = 0; j < 9; j++)
          EXPECT_EQ(t.at({i, j}), parity_x.at({i, j}));
    }
    {
      // This is just a regression check, this has not been hand tested
      std::vector<uint8_t> data = {1, 1, 0, 1, 1, 0, 0, 0, 0,  /* row 0 */
                                   0, 1, 1, 0, 0, 0, 0, 0, 0,  /* row 1 */
                                   0, 0, 0, 0, 1, 1, 0, 1, 1,  /* row 2 */
                                   0, 0, 0, 0, 0, 0, 1, 1, 0}; /* row 3 */

      std::vector<std::size_t> expected_shape{4, 9};
      cudaqx::tensor<uint8_t> t(expected_shape);
      t.borrow(data.data());
      for (std::size_t i = 0; i < 4; i++)
        for (std::size_t j = 0; j < 9; j++)
          EXPECT_EQ(t.at({i, j}), parity_z.at({i, j}));
    }
    EXPECT_EQ(2, observables.rank());
    EXPECT_EQ(2, observables.shape()[0]);
    EXPECT_EQ(18, observables.shape()[1]);
    EXPECT_EQ(2, Lx.rank());
    EXPECT_EQ(1, Lx.shape()[0]);
    EXPECT_EQ(9, Lx.shape()[1]);
    EXPECT_EQ(2, Lz.rank());
    EXPECT_EQ(1, Lz.shape()[0]);
    EXPECT_EQ(9, Lz.shape()[1]);
    {
      std::vector<std::vector<uint8_t>> true_observables = {
          {1, 0, 0, 1, 0, 0, 1, 0, 0, 0, 0, 0, 0, 0, 0, 0, 0, 0},  // Z first
          {0, 0, 0, 0, 0, 0, 0, 0, 0, 1, 1, 1, 0, 0, 0, 0, 0, 0}}; // Then X
      std::vector<std::vector<uint8_t>> true_Lx = {{1, 1, 1, 0, 0, 0, 0, 0, 0}};
      std::vector<std::vector<uint8_t>> true_Lz = {{1, 0, 0, 1, 0, 0, 1, 0, 0}};
      for (std::size_t i = 0; i < observables.shape()[0]; ++i)
        for (std::size_t j = 0; j < observables.shape()[1]; ++j)
          EXPECT_EQ(true_observables[i][j], observables.at({i, j}));

      for (std::size_t i = 0; i < Lx.shape()[0]; ++i)
        for (std::size_t j = 0; j < Lx.shape()[1]; ++j)
          EXPECT_EQ(true_Lx[i][j], Lx.at({i, j}));

      for (std::size_t i = 0; i < Lz.shape()[0]; ++i)
        for (std::size_t j = 0; j < Lz.shape()[1]; ++j)
          EXPECT_EQ(true_Lz[i][j], Lz.at({i, j}));
    }
  }
}

// expect |0>, |+> to measure out 0 in respective bases
// expect |1>, |-> to measure out 1 in respective bases
bool noiseless_logical_SPAM_test(const cudaq::qec::code &code,
                                 cudaq::qec::operation statePrep,
                                 uint8_t expected_result) {
  cudaqx::tensor<uint8_t> Lx = code.get_observables_x();
  cudaqx::tensor<uint8_t> Lz = code.get_observables_z();

  // We measure Z observable in prep0, prep1 experiments
  cudaqx::tensor<uint8_t> measured_observable(Lz.shape());
  measured_observable.borrow(Lz.data());
  // We measure X observable in prepp, prepm experiments
  if (statePrep == cudaq::qec::operation::prepp ||
      statePrep == cudaq::qec::operation::prepm) {
    measured_observable = cudaqx::tensor<uint8_t>(Lx.shape());
    measured_observable.borrow(Lx.data());
  }

  int nShots = 10;
  // Number of rounds does not matter for noiseless, all should be zero.
  int nRounds = 4;
  auto [syndromes, d] =
      cudaq::qec::sample_memory_circuit(code, statePrep, nShots, nRounds);
  syndromes.dump();

  printf("data:\n");
  d.dump();
  printf("Obs:\n");
  measured_observable.dump();
  cudaqx::tensor<uint8_t> logical_measurement =
      measured_observable.dot(d.transpose()) % 2;
  printf("logical_measurement:\n");
  logical_measurement.dump();

  // With no noise, each shot should measure out the expected value
  for (size_t shot = 0; shot < nShots; ++shot) {
    // All codes have only 1 logical qubit for now
    for (size_t lQ = 0; lQ < 1; ++lQ) {
      if (logical_measurement.at({lQ, shot}) != expected_result) {
        printf("shot: %zu, lQ: %zu\n", shot, lQ);
        std::cout << +logical_measurement.at({lQ, shot}) << "\n";
        return false;
      }
    }
  }
  return true;
}

TEST(QECCodeTester, checkSteaneSPAM) {
  auto steane = cudaq::qec::get_code("steane");
  EXPECT_TRUE(
      noiseless_logical_SPAM_test(*steane, cudaq::qec::operation::prep0, 0));
  EXPECT_TRUE(
      noiseless_logical_SPAM_test(*steane, cudaq::qec::operation::prep1, 1));
  EXPECT_TRUE(
      noiseless_logical_SPAM_test(*steane, cudaq::qec::operation::prepp, 0));
  EXPECT_TRUE(
      noiseless_logical_SPAM_test(*steane, cudaq::qec::operation::prepm, 1));
  EXPECT_FALSE(
      noiseless_logical_SPAM_test(*steane, cudaq::qec::operation::prep0, 1));
  EXPECT_FALSE(
      noiseless_logical_SPAM_test(*steane, cudaq::qec::operation::prep1, 0));
  EXPECT_FALSE(
      noiseless_logical_SPAM_test(*steane, cudaq::qec::operation::prepp, 1));
  EXPECT_FALSE(
      noiseless_logical_SPAM_test(*steane, cudaq::qec::operation::prepm, 0));
}

TEST(QECCodeTester, checkRepetitionSPAM) {
  // only Z basis for repetition
  auto repetition = cudaq::qec::get_code(
      "repetition", cudaqx::heterogeneous_map{{"distance", 9}});
  EXPECT_TRUE(noiseless_logical_SPAM_test(*repetition,
                                          cudaq::qec::operation::prep0, 0));
  EXPECT_TRUE(noiseless_logical_SPAM_test(*repetition,
                                          cudaq::qec::operation::prep1, 1));
  EXPECT_FALSE(noiseless_logical_SPAM_test(*repetition,
                                           cudaq::qec::operation::prep0, 1));
  EXPECT_FALSE(noiseless_logical_SPAM_test(*repetition,
                                           cudaq::qec::operation::prep1, 0));
}

TEST(QECCodeTester, checkSurfaceCodeSPAM) {
  // Must compile with stim for larger distances
  auto surf_code = cudaq::qec::get_code(
      "surface_code", cudaqx::heterogeneous_map{{"distance", 3}});
  EXPECT_TRUE(
      noiseless_logical_SPAM_test(*surf_code, cudaq::qec::operation::prep0, 0));
  EXPECT_TRUE(
      noiseless_logical_SPAM_test(*surf_code, cudaq::qec::operation::prep1, 1));
  EXPECT_TRUE(
      noiseless_logical_SPAM_test(*surf_code, cudaq::qec::operation::prepp, 0));
  EXPECT_TRUE(
      noiseless_logical_SPAM_test(*surf_code, cudaq::qec::operation::prepm, 1));
  EXPECT_FALSE(
      noiseless_logical_SPAM_test(*surf_code, cudaq::qec::operation::prep0, 1));
  EXPECT_FALSE(
      noiseless_logical_SPAM_test(*surf_code, cudaq::qec::operation::prep1, 0));
  EXPECT_FALSE(
      noiseless_logical_SPAM_test(*surf_code, cudaq::qec::operation::prepp, 1));
  EXPECT_FALSE(
      noiseless_logical_SPAM_test(*surf_code, cudaq::qec::operation::prepm, 0));
}

TEST(QECCodeTester, checkStabilizerGrid) {
  {
    int distance = 3;

    cudaq::qec::surface_code::stabilizer_grid grid(distance);

    grid.print_stabilizer_grid();
    grid.print_stabilizer_coords();
    grid.print_stabilizer_indices();
    grid.print_stabilizer_maps();
    grid.print_data_grid();
    grid.print_stabilizers();

    EXPECT_EQ(3, grid.distance);
    EXPECT_EQ(4, grid.grid_length);
    EXPECT_EQ(16, grid.roles.size());
    EXPECT_EQ(4, grid.x_stab_coords.size());
    EXPECT_EQ(4, grid.z_stab_coords.size());
    EXPECT_EQ(4, grid.x_stab_indices.size());
    EXPECT_EQ(4, grid.z_stab_indices.size());
    EXPECT_EQ(9, grid.data_coords.size());
    EXPECT_EQ(9, grid.data_indices.size());
    EXPECT_EQ(4, grid.x_stabilizers.size());
    EXPECT_EQ(4, grid.z_stabilizers.size());
  }
  {
    int distance = 5;

    cudaq::qec::surface_code::stabilizer_grid grid(distance);

    grid.print_stabilizer_grid();
    grid.print_stabilizer_coords();
    grid.print_stabilizer_indices();
    grid.print_stabilizer_maps();
    grid.print_data_grid();
    grid.print_stabilizers();

    EXPECT_EQ(5, grid.distance);
    EXPECT_EQ(6, grid.grid_length);
    EXPECT_EQ(36, grid.roles.size());
    EXPECT_EQ(12, grid.x_stab_coords.size());
    EXPECT_EQ(12, grid.z_stab_coords.size());
    EXPECT_EQ(12, grid.x_stab_indices.size());
    EXPECT_EQ(12, grid.z_stab_indices.size());
    EXPECT_EQ(25, grid.data_coords.size());
    EXPECT_EQ(25, grid.data_indices.size());
    EXPECT_EQ(12, grid.x_stabilizers.size());
    EXPECT_EQ(12, grid.z_stabilizers.size());
  }
  {
    int distance = 17;

    cudaq::qec::surface_code::stabilizer_grid grid(distance);

    EXPECT_EQ(17, grid.distance);
    EXPECT_EQ(18, grid.grid_length);
    EXPECT_EQ(324, grid.roles.size());
    EXPECT_EQ(144, grid.x_stab_coords.size());
    EXPECT_EQ(144, grid.z_stab_coords.size());
    EXPECT_EQ(144, grid.x_stab_indices.size());
    EXPECT_EQ(144, grid.z_stab_indices.size());
    EXPECT_EQ(289, grid.data_coords.size());
    EXPECT_EQ(289, grid.data_indices.size());
    EXPECT_EQ(144, grid.x_stabilizers.size());
    EXPECT_EQ(144, grid.z_stabilizers.size());
  }
}

<<<<<<< HEAD
TEST(PCMUtilsTester, checkReorderPCMColumns) {
  std::vector<uint8_t> data = {
      0, 1, 0, 0, 1, 0, 0, 0, 1, /* row 0 */
      1, 0, 0, 1, 1, 0, 0, 0, 0, /* row 1 */
      0, 0, 1, 0, 1, 0, 1, 0, 0, /* row 2 */
      0, 0, 0, 1, 1, 0, 0, 1, 0, /* row 3 */
      0, 0, 0, 0, 1, 1, 1, 1, 1, /* row 4 */
  };
  cudaqx::tensor<uint8_t> pcm(std::vector<std::size_t>{5, 9});
  pcm.borrow(data.data());
  auto column_order = cudaq::qec::get_sorted_pcm_column_indices(pcm);
  const std::vector<std::uint32_t> expected_order = {1, 8, 4, 0, 3, 2, 6, 7, 5};
  EXPECT_EQ(column_order, expected_order);
  auto pcm_reordered = cudaq::qec::reorder_pcm_columns(pcm, column_order);

  const std::vector<std::vector<uint8_t>> expected_data = {
      {1, 1, 1, 0, 0, 0, 0, 0, 0}, /* row 0 */
      {0, 0, 1, 1, 1, 0, 0, 0, 0}, /* row 1 */
      {0, 0, 1, 0, 0, 1, 1, 0, 0}, /* row 2 */
      {0, 0, 1, 0, 1, 0, 0, 1, 0}, /* row 3 */
      {0, 1, 1, 0, 0, 0, 1, 1, 1}  /* row 4 */
  };

  // Compare expected data with reordered data
  for (std::size_t i = 0; i < pcm.shape()[0]; ++i)
    for (std::size_t j = 0; j < pcm_reordered.shape()[1]; ++j)
      EXPECT_EQ(expected_data[i][j], pcm_reordered.at({i, j}));

  // Now try the whole flow with sort_pcm_columns
  auto pcm_reordered2 = cudaq::qec::sort_pcm_columns(pcm);
  for (std::size_t i = 0; i < pcm_reordered2.shape()[0]; ++i)
    for (std::size_t j = 0; j < pcm_reordered2.shape()[1]; ++j)
      EXPECT_EQ(expected_data[i][j], pcm_reordered2.at({i, j}));
}

TEST(PCMUtilsTester, checkSimplifyPCM1) {
  // No simplification occurs here, but reordering occurs.
  std::vector<uint8_t> data = {
      0, 1, /* row 0 */
      1, 0  /* row 1 */
  };
  std::vector<double> weights = {0.5, 0.5};
  cudaqx::tensor<uint8_t> pcm(std::vector<std::size_t>{2, 2});
  pcm.borrow(data.data());
  auto column_order = cudaq::qec::get_sorted_pcm_column_indices(pcm);
  const std::vector<std::uint32_t> expected_order = {1, 0};
  EXPECT_EQ(column_order, expected_order);
  auto pcm_reordered = cudaq::qec::reorder_pcm_columns(pcm, column_order);
  auto [H_new, weights_new] = cudaq::qec::simplify_pcm(pcm_reordered, weights);
  std::vector<double> expected_weights = {0.5, 0.5};
  EXPECT_EQ(weights_new, expected_weights);
}

TEST(PCMUtilsTester, checkSimplifyPCM2) {
  // Simplification (combining columns) occurs here.
  std::vector<uint8_t> data = {
      0, 1, 0, /* row 0 */
      1, 0, 1  /* row 1 */
  };
  std::vector<double> weights = {0.1, 0.2, 0.3};
  cudaqx::tensor<uint8_t> pcm(std::vector<std::size_t>{2, 3});
  pcm.borrow(data.data());

  auto column_order = cudaq::qec::get_sorted_pcm_column_indices(pcm);
  const std::vector<std::uint32_t> expected_order = {1, 0, 2};
  EXPECT_EQ(column_order, expected_order);

  auto [H_new, weights_new] = cudaq::qec::simplify_pcm(pcm, weights);
  std::vector<double> expected_weights = {0.2, 1.0 - 0.9 * 0.7};
  for (std::size_t i = 0; i < weights_new.size(); ++i)
    EXPECT_NEAR(weights_new[i], expected_weights[i], 1e-6);
}

bool are_pcms_equal(const cudaqx::tensor<uint8_t> &a,
                    const cudaqx::tensor<uint8_t> &b) {
  if (a.rank() != 2 || b.rank() != 2) {
    throw std::runtime_error("PCM must be a 2D tensor");
  }
  if (a.shape() != b.shape())
    return false;
  for (std::size_t r = 0; r < a.shape()[0]; ++r)
    for (std::size_t c = 0; c < a.shape()[1]; ++c)
      if (a.at({r, c}) != b.at({r, c}))
        return false;
  return true;
}

void check_pcm_equality(const cudaqx::tensor<uint8_t> &a,
                        const cudaqx::tensor<uint8_t> &b,
                        bool use_assert = true) {
  if (a.rank() != 2 || b.rank() != 2) {
    throw std::runtime_error("PCM must be a 2D tensor");
  }
  ASSERT_EQ(a.shape(), b.shape());
  auto num_rows = a.shape()[0];
  auto num_cols = a.shape()[1];
  for (std::size_t r = 0; r < num_rows; ++r) {
    for (std::size_t c = 0; c < num_cols; ++c) {
      if (a.at({r, c}) != b.at({r, c})) {
        if (use_assert)
          ASSERT_EQ(a.at({r, c}), b.at({r, c}))
              << "a.at({" << r << ", " << c << "}) = " << a.at({r, c})
              << ", b.at({" << r << ", " << c << "}) = " << b.at({r, c})
              << "\n";
        else
          EXPECT_EQ(a.at({r, c}), b.at({r, c}))
              << "a.at({" << r << ", " << c << "}) = " << a.at({r, c})
              << ", b.at({" << r << ", " << c << "}) = " << b.at({r, c})
              << "\n";
      }
    }
  }
}

TEST(PCMUtilsTester, checkSparsePCM) {
  std::size_t n_rounds = 4;
  std::size_t n_errs_per_round = 30;
  std::size_t n_syndromes_per_round = 10;
  std::size_t n_cols = n_rounds * n_errs_per_round;
  std::size_t n_rows = n_rounds * n_syndromes_per_round;
  std::size_t weight = 3;
  cudaqx::tensor<uint8_t> pcm = cudaq::qec::generate_random_pcm(
      n_rounds, n_errs_per_round, n_syndromes_per_round, weight,
      std::mt19937_64(13));
  printf("--------------------------------\n");
  printf("Original PCM:\n");
  pcm.dump_bits();
  auto pcm2 = cudaq::qec::sort_pcm_columns(pcm);
  printf("--------------------------------\n");
  printf("Sorted PCM (without specifying num syndromes per round):\n");
  pcm2.dump_bits();
  pcm2 = cudaq::qec::sort_pcm_columns(pcm, n_syndromes_per_round);
  printf("--------------------------------\n");
  printf("Sorted PCM (with num syndromes per round specified):\n");
  pcm2.dump_bits();
  printf("--------------------------------\n");

  // Make sure that the first round where an error occurs is non-decreasing
  // and the last round where an error occurs is non-increasing.
  std::size_t prev_col_first_round = 0;
  std::size_t prev_col_last_round = 0;
  for (std::size_t c = 0; c < n_cols; ++c) {
    // Find the first and last row where an error occurs in this column.
    auto first_row = std::numeric_limits<std::size_t>::max();
    auto last_row = std::numeric_limits<std::size_t>::min();
    for (std::size_t r = 0; r < n_rows; ++r) {
      if (pcm2.at({r, c}) == 1) {
        first_row = std::min(first_row, r);
        last_row = std::max(last_row, r);
      }
    }
    // Convert rows to rounds.
    auto first_round = first_row / n_syndromes_per_round;
    auto last_round = last_row / n_syndromes_per_round;

    // Make sure we are not going backwards.
    ASSERT_GE(first_round, prev_col_first_round);
    ASSERT_GE(last_round, prev_col_last_round);

    // Save for the next iteration.
    prev_col_first_round = first_round;
    prev_col_last_round = last_round;
  }

  // Make sure that the sort is stable, regardless of the input order of the
  // columns.
  int num_tests = 10;
  std::mt19937_64 rng(/*seed=*/13);
  for (int iter = 0; iter < num_tests; ++iter) {
    std::vector<std::uint32_t> shuffle_vector(n_cols);
    std::iota(shuffle_vector.begin(), shuffle_vector.end(), 0);
    std::shuffle(shuffle_vector.begin(), shuffle_vector.end(), rng);
    auto pcm_shuffled = cudaq::qec::reorder_pcm_columns(pcm, shuffle_vector);

    for (std::size_t c = 0; c < n_cols; ++c)
      for (std::size_t r = 0; r < n_rows; ++r)
        pcm_shuffled.at({r, c}) = pcm.at({r, shuffle_vector[c]});
    auto pcm_sorted =
        cudaq::qec::sort_pcm_columns(pcm_shuffled, n_syndromes_per_round);
    check_pcm_equality(pcm2, pcm_sorted);
  }
}

TEST(PCMUtilsTester, checkGetPCMForRounds) {
  std::size_t n_rounds = 4;
  std::size_t n_errs_per_round = 30;
  std::size_t n_syndromes_per_round = 10;
  std::size_t n_cols = n_rounds * n_errs_per_round;
  std::size_t n_rows = n_rounds * n_syndromes_per_round;
  std::size_t weight = 3;

  cudaqx::tensor<uint8_t> pcm = cudaq::qec::generate_random_pcm(
      n_rounds, n_errs_per_round, n_syndromes_per_round, weight,
      std::mt19937_64(13));

  pcm = cudaq::qec::sort_pcm_columns(pcm, n_syndromes_per_round);
  auto pcm_for_rounds = cudaq::qec::get_pcm_for_rounds(
      pcm, n_syndromes_per_round, 0, n_rounds - 1);
  check_pcm_equality(pcm_for_rounds, pcm);

  // Try all possible combinations of start and end rounds.
  for (int start_round = 0; start_round < n_rounds; ++start_round) {
    for (int end_round = start_round; end_round < n_rounds; ++end_round) {
      auto pcm_test = cudaq::qec::get_pcm_for_rounds(pcm, n_syndromes_per_round,
                                                     start_round, end_round);
      // I don't have a good test criteria for this yet. It mainly just runs to
      // see if it runs without errors.
      printf("pcm_test for start_round = %u, end_round = %u:\n", start_round,
             end_round);
      pcm_test.dump_bits();
    }
  }
}

TEST(PCMUtilsTester, checkShufflePCMColumns) {
  std::size_t n_rounds = 4;
  std::size_t n_errs_per_round = 30;
  std::size_t n_syndromes_per_round = 10;
  std::size_t weight = 3;
  std::mt19937_64 rng(13);
  cudaqx::tensor<uint8_t> pcm = cudaq::qec::generate_random_pcm(
      n_rounds, n_errs_per_round, n_syndromes_per_round, weight,
      std::move(rng));
  pcm = cudaq::qec::sort_pcm_columns(pcm, n_syndromes_per_round);
  auto pcm_permuted = cudaq::qec::shuffle_pcm_columns(pcm, std::move(rng));
  // Verify that the new PCM is different from the original.
  EXPECT_FALSE(are_pcms_equal(pcm, pcm_permuted));
  // printf("Original PCM:\n");
  // pcm.dump_bits();
  // printf("--------------------------------\n");
  // printf("Permuted PCM:\n");
  // pcm_permuted.dump_bits();
  // printf("--------------------------------\n");
  auto pcm_permuted_and_sorted =
      cudaq::qec::sort_pcm_columns(pcm_permuted, n_syndromes_per_round);
  check_pcm_equality(pcm_permuted_and_sorted, pcm);
=======
TEST(QECCodeTester, checkVersion) {
  std::string version = cudaq::qec::getVersion();
  EXPECT_FALSE(version.empty());
  EXPECT_TRUE(version.find("CUDAQX_QEC_VERSION") == std::string::npos);

  std::string fullVersion = cudaq::qec::getFullRepositoryVersion();
  EXPECT_TRUE(fullVersion.find("NVIDIA/cudaqx") != std::string::npos);
  EXPECT_TRUE(fullVersion.find("CUDAQX_SOLVERS_COMMIT_SHA") ==
              std::string::npos);
>>>>>>> 622b9adb
}<|MERGE_RESOLUTION|>--- conflicted
+++ resolved
@@ -11,11 +11,8 @@
 
 #include "cudaq/qec/codes/surface_code.h"
 #include "cudaq/qec/experiments.h"
-<<<<<<< HEAD
 #include "cudaq/qec/pcm_utils.h"
-=======
 #include "cudaq/qec/version.h"
->>>>>>> 622b9adb
 
 TEST(StabilizerTester, checkConstructFromSpinOps) {
   {
@@ -775,7 +772,6 @@
   }
 }
 
-<<<<<<< HEAD
 TEST(PCMUtilsTester, checkReorderPCMColumns) {
   std::vector<uint8_t> data = {
       0, 1, 0, 0, 1, 0, 0, 0, 1, /* row 0 */
@@ -1012,7 +1008,8 @@
   auto pcm_permuted_and_sorted =
       cudaq::qec::sort_pcm_columns(pcm_permuted, n_syndromes_per_round);
   check_pcm_equality(pcm_permuted_and_sorted, pcm);
-=======
+}
+
 TEST(QECCodeTester, checkVersion) {
   std::string version = cudaq::qec::getVersion();
   EXPECT_FALSE(version.empty());
@@ -1022,5 +1019,4 @@
   EXPECT_TRUE(fullVersion.find("NVIDIA/cudaqx") != std::string::npos);
   EXPECT_TRUE(fullVersion.find("CUDAQX_SOLVERS_COMMIT_SHA") ==
               std::string::npos);
->>>>>>> 622b9adb
 }