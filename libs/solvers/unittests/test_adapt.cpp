/*******************************************************************************
 * Copyright (c) 2024 - 2025 NVIDIA Corporation & Affiliates.                  *
 * All rights reserved.                                                        *
 *                                                                             *
 * This source code and the accompanying materials are made available under    *
 * the terms of the Apache License 2.0 which accompanies this distribution.    *
 ******************************************************************************/

#include <cmath>
#include <gtest/gtest.h>

#include "cudaq.h"
#include "nvqpp/test_kernels.h"
#include "cudaq/solvers/adapt.h"
#include "cudaq/solvers/operators.h"

<<<<<<< HEAD
std::vector<double> h2_data{15, 0.0454063,  0, 4, 0, 3, 1, 2, 2, 2, 3,
                            3,  0.17028,    0, 4, 0, 1, 1, 0, 2, 0, 3,
                            0,  -0.220041,  0, 4, 0, 0, 1, 0, 2, 1, 3,
                            0,  0.0454063,  0, 4, 0, 2, 1, 3, 2, 3, 3,
                            2,  -0.106477,  0, 4, 0, 0, 1, 0, 2, 0, 3,
                            0,  0.17028,    0, 4, 0, 0, 1, 1, 2, 0, 3,
                            0,  -0.220041,  0, 4, 0, 0, 1, 0, 2, 0, 3,
                            1,  -0.0454063, 0, 4, 0, 3, 1, 3, 2, 2, 3,
                            2,  0.168336,   0, 4, 0, 1, 1, 1, 2, 0, 3,
                            0,  0.1202,     0, 4, 0, 1, 1, 0, 2, 1, 3,
                            0,  0.1202,     0, 4, 0, 0, 1, 1, 2, 0, 3,
                            1,  0.165607,   0, 4, 0, 1, 1, 0, 2, 0, 3,
                            1,  0.165607,   0, 4, 0, 0, 1, 1, 2, 1, 3,
                            0,  0.174073,   0, 4, 0, 0, 1, 0, 2, 1, 3,
                            1,  -0.0454063, 0, 4, 0, 2, 1, 2, 2, 3, 3,
                            3};

TEST(SolversTester, checkSimpleAdapt) {
  cudaq::spin_op h(h2_data);
=======
bool check_gpu_available() {
  static int gpu_available = -1; // -1 means unknown; 0 = no; 1 = yes
  if (gpu_available < 0) {
    if (std::system("nvidia-smi > /dev/null 2>&1") != 0)
      gpu_available = 0;
    else
      gpu_available = 1;
  }
  return static_cast<bool>(gpu_available);
}

class SolversTester : public ::testing::Test {
protected:
  static cudaq::spin_op h;
  static cudaq::spin_op hamli;
  static cudaq::spin_op hamhh;
  static cudaq::spin_op hambeh2;

  static void SetUpTestSuite() {
    std::vector<double> h2_data{
        3, 1, 1, 3, 0.0454063,  0,  2, 0, 0, 0, 0.17028,    0,
        0, 0, 2, 0, -0.220041,  -0, 1, 3, 3, 1, 0.0454063,  0,
        0, 0, 0, 0, -0.106477,  0,  0, 2, 0, 0, 0.17028,    0,
        0, 0, 0, 2, -0.220041,  -0, 3, 3, 1, 1, -0.0454063, -0,
        2, 2, 0, 0, 0.168336,   0,  2, 0, 2, 0, 0.1202,     0,
        0, 2, 0, 2, 0.1202,     0,  2, 0, 0, 2, 0.165607,   0,
        0, 2, 2, 0, 0.165607,   0,  0, 0, 2, 2, 0.174073,   0,
        1, 1, 3, 3, -0.0454063, -0, 15};
    h = cudaq::spin_op(h2_data, 4);

    cudaq::solvers::molecular_geometry geometryLiH = {
        {"Li", {0.3925, 0., 0.}}, {"H", {-1.1774, 0., 0.0}}};
    cudaq::solvers::molecular_geometry geometryHH = {{"H", {0., 0., 0.}},
                                                     {"H", {0., 0., .7474}}};
    cudaq::solvers::molecular_geometry geometryBeH2 = {{"Be", {0.0, 0.0, 0.0}},
                                                       {"H", {0.0, 0.0, 1.3}},
                                                       {"H", {0.0, 0.0, -1.3}}};
    auto hh = cudaq::solvers::create_molecule(
        geometryHH, "sto-3g", 0, 0,
        {.casci = true, .ccsd = true, .verbose = true});
    auto lih = cudaq::solvers::create_molecule(
        geometryLiH, "sto-3g", 0, 0,
        {.casci = true, .ccsd = true, .verbose = true});
    auto beh2 = cudaq::solvers::create_molecule(
        geometryBeH2, "sto-3g", 0, 0,
        {.casci = true, .ccsd = true, .verbose = true});

    hamli = lih.hamiltonian;
    hamhh = hh.hamiltonian;
    hambeh2 = beh2.hamiltonian;
  }
};

cudaq::spin_op SolversTester::h;
cudaq::spin_op SolversTester::hamli;
cudaq::spin_op SolversTester::hamhh;
cudaq::spin_op SolversTester::hambeh2;

TEST_F(SolversTester, checkSimpleAdapt_H2) {
>>>>>>> 982df589
  auto pool = cudaq::solvers::operator_pool::get("spin_complement_gsd");
  auto poolList = pool->generate({{"num-orbitals", h.num_qubits() / 2}});
  auto [energy, thetas, ops] =
      cudaq::solvers::adapt_vqe(hartreeFock2Electrons, h, poolList,
                                {{"grad_norm_tolerance", 1e-3},
                                 {"verbose", true},
                                 {"max_iter", 15},
                                 {"grad_norm_diff_tolerance", 1e-5},
                                 {"threshold_energy", 5e-6},
                                 {"initial_theta", 0.0},
                                 {"tol", 1e-6}});
  EXPECT_NEAR(energy, -1.13, 1e-2);
}

<<<<<<< HEAD
TEST(SolversTester, checkSimpleAdaptGradient) {
  cudaq::spin_op h(h2_data);
=======
TEST_F(SolversTester, checkSimpleAdapt_H2Sto3g) {
>>>>>>> 982df589
  auto pool = cudaq::solvers::operator_pool::get("spin_complement_gsd");
  auto poolList = pool->generate({{"num-orbitals", hamhh.num_qubits() / 2}});
  auto [energy, thetas, ops] =
      cudaq::solvers::adapt_vqe(hartreeFock2Electrons, hamhh, poolList,
                                {{"grad_norm_tolerance", 1e-3},
                                 {"verbose", true},
                                 {"max_iter", 15},
                                 {"grad_norm_diff_tolerance", 1e-5},
                                 {"threshold_energy", 5e-6},
                                 {"initial_theta", 0.0},
                                 {"tol", 1e-6}});
  EXPECT_NEAR(energy, -1.13, 1e-2);
}

TEST_F(SolversTester, checkSimpleAdaptGradient_H2) {
  auto pool = cudaq::solvers::operator_pool::get("spin_complement_gsd");
  auto opt = cudaq::optim::optimizer::get("lbfgs");
  auto poolList = pool->generate({{"num-orbitals", h.num_qubits() / 2}});
  auto [energy, thetas, ops] = cudaq::solvers::adapt_vqe(
      hartreeFock2Electrons, h, poolList, *opt, "central_difference",
      {{"grad_norm_tolerance", 1e-3},
       {"verbose", true},
       {"max_iter", 15},
       {"grad_norm_diff_tolerance", 1e-5},
       {"threshold_energy", 5e-6},
       {"initial_theta", 0.0},
       {"tol", 1e-6}});
  EXPECT_NEAR(energy, -1.13, 1e-2);
  for (std::size_t i = 0; i < thetas.size(); i++)
    printf("%lf -> %s\n", thetas[i], ops[i].to_string().c_str());
}

TEST_F(SolversTester, checkSimpleAdaptGradient_H2Sto3g) {
  auto pool = cudaq::solvers::operator_pool::get("spin_complement_gsd");
  auto opt = cudaq::optim::optimizer::get("lbfgs");
  auto poolList = pool->generate({{"num-orbitals", hamhh.num_qubits() / 2}});
  auto [energy, thetas, ops] = cudaq::solvers::adapt_vqe(
      hartreeFock2Electrons, hamhh, poolList, *opt, "central_difference",
      {{"grad_norm_tolerance", 1e-3},
       {"verbose", true},
       {"max_iter", 15},
       {"grad_norm_diff_tolerance", 1e-5},
       {"threshold_energy", 5e-6},
       {"initial_theta", 0.0},
       {"tol", 1e-6}});
  EXPECT_NEAR(energy, -1.13, 1e-2);
  for (std::size_t i = 0; i < thetas.size(); i++)
    printf("%lf -> %s\n", thetas[i], ops[i].to_string().c_str());
}

TEST_F(SolversTester, checkSimpleAdaptUCCSD_H2) {
  auto pool = cudaq::solvers::operator_pool::get("uccsd");
  heterogeneous_map config;
  config.insert("num-qubits", h.num_qubits());
  config.insert("num-electrons", 2);
  auto poolList = pool->generate(config);
  auto [energy, thetas, ops] =
      cudaq::solvers::adapt_vqe(hartreeFock2Electrons, h, poolList,
                                {{"grad_norm_tolerance", 1e-3},
                                 {"verbose", true},
                                 {"max_iter", 15},
                                 {"grad_norm_diff_tolerance", 1e-5},
                                 {"threshold_energy", 5e-6},
                                 {"initial_theta", 0.0},
                                 {"tol", 1e-6}});
  EXPECT_NEAR(energy, -1.13, 1e-2);
}

TEST_F(SolversTester, checkSimpleAdaptUCCSD_H2Sto3g) {
  auto pool = cudaq::solvers::operator_pool::get("uccsd");
  heterogeneous_map config;
  config.insert("num-qubits", hamhh.num_qubits());
  config.insert("num-electrons", 2);
  auto poolList = pool->generate(config);
  auto [energy, thetas, ops] =
      cudaq::solvers::adapt_vqe(hartreeFock2Electrons, hamhh, poolList,
                                {{"grad_norm_tolerance", 1e-3},
                                 {"verbose", true},
                                 {"max_iter", 15},
                                 {"grad_norm_diff_tolerance", 1e-5},
                                 {"threshold_energy", 5e-6},
                                 {"initial_theta", 0.0},
                                 {"tol", 1e-6}});
  EXPECT_NEAR(energy, -1.13, 1e-2);
}

TEST_F(SolversTester, checkSimpleAdaptGradientUCCSD_H2) {
  auto pool = cudaq::solvers::operator_pool::get("uccsd");
  auto opt = cudaq::optim::optimizer::get("lbfgs");
  heterogeneous_map config;
  config.insert("num-qubits", h.num_qubits());
  config.insert("num-electrons", 2);
  auto poolList = pool->generate(config);
  auto [energy, thetas, ops] = cudaq::solvers::adapt_vqe(
      hartreeFock2Electrons, h, poolList, *opt, "central_difference",
      {{"grad_norm_tolerance", 1e-3},
       {"verbose", true},
       {"max_iter", 15},
       {"grad_norm_diff_tolerance", 1e-5},
       {"threshold_energy", 5e-6},
       {"initial_theta", 0.0},
       {"tol", 1e-6}});
  EXPECT_NEAR(energy, -1.13, 1e-2);

  for (std::size_t i = 0; i < thetas.size(); i++)
    printf("%lf -> %s\n", thetas[i], ops[i].to_string().c_str());
}

TEST_F(SolversTester, checkSimpleAdaptGradientUCCSD_H2Sto3g) {
  auto pool = cudaq::solvers::operator_pool::get("uccsd");
  auto opt = cudaq::optim::optimizer::get("lbfgs");
  heterogeneous_map config;
  config.insert("num-qubits", hamhh.num_qubits());
  config.insert("num-electrons", 2);
  auto poolList = pool->generate(config);
  auto [energy, thetas, ops] = cudaq::solvers::adapt_vqe(
      hartreeFock2Electrons, hamhh, poolList, *opt, "central_difference",
      {{"grad_norm_tolerance", 1e-3},
       {"verbose", true},
       {"max_iter", 15},
       {"grad_norm_diff_tolerance", 1e-5},
       {"threshold_energy", 5e-6},
       {"initial_theta", 0.0},
       {"tol", 1e-6}});
  EXPECT_NEAR(energy, -1.13, 1e-2);
  for (std::size_t i = 0; i < thetas.size(); i++)
    printf("%lf -> %s\n", thetas[i], ops[i].to_string().c_str());
}

TEST_F(SolversTester, checkSimpleAdaptUCCSD_H2_warm) {
  auto pool = cudaq::solvers::operator_pool::get("uccsd");
  heterogeneous_map config;
  config.insert("num-qubits", h.num_qubits());
  config.insert("num-electrons", 2);
  auto poolList = pool->generate(config);
  auto [energy, thetas, ops] =
      cudaq::solvers::adapt_vqe(hartreeFock2Electrons, h, poolList,
                                {{"grad_norm_tolerance", 1e-3},
                                 {"verbose", true},
                                 {"max_iter", 15},
                                 {"grad_norm_diff_tolerance", 1e-5},
                                 {"threshold_energy", 5e-6},
                                 {"initial_theta", 0.0},
                                 {"tol", 1e-6},
                                 {"dynamic_start", "warm"}});
  EXPECT_NEAR(energy, -1.13, 1e-2);
}

TEST_F(SolversTester, checkSimpleAdaptUCCSD_H2Sto3g_warm) {
  auto pool = cudaq::solvers::operator_pool::get("uccsd");
  heterogeneous_map config;
  config.insert("num-qubits", hamhh.num_qubits());
  config.insert("num-electrons", 2);
  auto poolList = pool->generate(config);
  auto [energy, thetas, ops] =
      cudaq::solvers::adapt_vqe(hartreeFock2Electrons, hamhh, poolList,
                                {{"grad_norm_tolerance", 1e-3},
                                 {"verbose", true},
                                 {"max_iter", 15},
                                 {"grad_norm_diff_tolerance", 1e-5},
                                 {"threshold_energy", 5e-6},
                                 {"initial_theta", 0.0},
                                 {"tol", 1e-6},
                                 {"dynamic_start", "warm"}});
  EXPECT_NEAR(energy, -1.13, 1e-2);
}

TEST_F(SolversTester, checkSimpleAdaptGradientUCCSD_H2_warm) {
  auto pool = cudaq::solvers::operator_pool::get("uccsd");
  auto opt = cudaq::optim::optimizer::get("lbfgs");
  heterogeneous_map config;
  config.insert("num-qubits", h.num_qubits());
  config.insert("num-electrons", 2);
  auto poolList = pool->generate(config);
  auto [energy, thetas, ops] = cudaq::solvers::adapt_vqe(
      hartreeFock2Electrons, h, poolList, *opt, "central_difference",
      {{"grad_norm_tolerance", 1e-3},
       {"verbose", true},
       {"max_iter", 15},
       {"grad_norm_diff_tolerance", 1e-5},
       {"threshold_energy", 5e-6},
       {"initial_theta", 0.0},
       {"tol", 1e-6},
       {"dynamic_start", "warm"}});
  EXPECT_NEAR(energy, -1.13, 1e-2);

  for (std::size_t i = 0; i < thetas.size(); i++)
    printf("%lf -> %s\n", thetas[i], ops[i].to_string().c_str());
}

TEST_F(SolversTester, checkSimpleAdaptGradientUCCSD_H2Sto3g_warm) {
  auto pool = cudaq::solvers::operator_pool::get("uccsd");
  auto opt = cudaq::optim::optimizer::get("lbfgs");
  heterogeneous_map config;
  config.insert("num-qubits", hamhh.num_qubits());
  config.insert("num-electrons", 2);
  auto poolList = pool->generate(config);
  auto [energy, thetas, ops] = cudaq::solvers::adapt_vqe(
      hartreeFock2Electrons, hamhh, poolList, *opt, "central_difference",
      {{"grad_norm_tolerance", 1e-3},
       {"verbose", true},
       {"max_iter", 15},
       {"grad_norm_diff_tolerance", 1e-5},
       {"threshold_energy", 5e-6},
       {"initial_theta", 0.0},
       {"tol", 1e-6},
       {"dynamic_start", "warm"}});
  EXPECT_NEAR(energy, -1.13, 1e-2);
  for (std::size_t i = 0; i < thetas.size(); i++)
    printf("%lf -> %s\n", thetas[i], ops[i].to_string().c_str());
}

TEST_F(SolversTester, checkSimpleAdapt_LiHSto3g) {
  if (!check_gpu_available())
    GTEST_SKIP() << "No GPU available, skipping test because CPU is slow";

  auto pool = cudaq::solvers::operator_pool::get("spin_complement_gsd");
  auto poolList = pool->generate({{"num-orbitals", hamli.num_qubits() / 2}});
  auto [energy, thetas, ops] =
      cudaq::solvers::adapt_vqe(statePrep4Electrons, hamli, poolList,
                                {{"grad_norm_tolerance", 1e-3},
                                 {"verbose", true},
                                 {"max_iter", 15},
                                 {"grad_norm_diff_tolerance", 1e-5},
                                 {"threshold_energy", 5e-6},
                                 {"initial_theta", 0.0},
                                 {"tol", 1e-5}});
  EXPECT_NEAR(energy, -7.88, 1e-2);
}

TEST_F(SolversTester, checkSimpleAdaptGradient_LiHSto3g) {
  if (!check_gpu_available())
    GTEST_SKIP() << "No GPU available, skipping test because CPU is slow";

  auto pool = cudaq::solvers::operator_pool::get("spin_complement_gsd");
  auto opt = cudaq::optim::optimizer::get("lbfgs");
  auto poolList = pool->generate({{"num-orbitals", hamli.num_qubits() / 2}});
  auto [energy, thetas, ops] = cudaq::solvers::adapt_vqe(
      statePrep4Electrons, hamli, poolList, *opt, "central_difference",
      {{"grad_norm_tolerance", 1e-3},
       {"verbose", true},
       {"max_iter", 15},
       {"grad_norm_diff_tolerance", 1e-5},
       {"threshold_energy", 5e-6},
       {"initial_theta", 0.0},
       {"tol", 1e-5}});
  EXPECT_NEAR(energy, -7.88, 1e-2);
  for (std::size_t i = 0; i < thetas.size(); i++)
    printf("%lf -> %s\n", thetas[i], ops[i].to_string().c_str());
}

TEST_F(SolversTester, checkSimpleAdaptUCCSD_LiHSto3g) {
  if (!check_gpu_available())
    GTEST_SKIP() << "No GPU available, skipping test because CPU is slow";

  auto pool = cudaq::solvers::operator_pool::get("uccsd");
  heterogeneous_map config;
  config.insert("num-qubits", hamli.num_qubits());
  config.insert("num-electrons", 4);
  auto poolList = pool->generate(config);
  auto [energy, thetas, ops] =
      cudaq::solvers::adapt_vqe(statePrep4Electrons, hamli, poolList,
                                {{"grad_norm_tolerance", 1e-3},
                                 {"verbose", true},
                                 {"max_iter", 15},
                                 {"grad_norm_diff_tolerance", 1e-5},
                                 {"threshold_energy", 5e-6},
                                 {"initial_theta", 0.0},
                                 {"tol", 1e-5}});
  EXPECT_NEAR(energy, -7.88, 1e-2);
}

TEST_F(SolversTester, checkSimpleAdaptGradientUCCSD_LiHSto3g) {
  if (!check_gpu_available())
    GTEST_SKIP() << "No GPU available, skipping test because CPU is slow";

  auto pool = cudaq::solvers::operator_pool::get("uccsd");
  auto opt = cudaq::optim::optimizer::get("lbfgs");
  heterogeneous_map config;
  config.insert("num-qubits", hamli.num_qubits());
  config.insert("num-electrons", 4);
  auto poolList = pool->generate(config);
  auto [energy, thetas, ops] = cudaq::solvers::adapt_vqe(
      statePrep4Electrons, hamli, poolList, *opt, "central_difference",
      {{"grad_norm_tolerance", 1e-3},
       {"verbose", true},
       {"max_iter", 15},
       {"grad_norm_diff_tolerance", 1e-5},
       {"threshold_energy", 5e-6},
       {"initial_theta", 0.0},
       {"tol", 1e-5}});
  EXPECT_NEAR(energy, -7.88, 1e-2);
  for (std::size_t i = 0; i < thetas.size(); i++)
    printf("%lf -> %s\n", thetas[i], ops[i].to_string().c_str());
}

TEST_F(SolversTester, checkSimpleAdaptGradientUCCSD_LiHSto3g_warm) {
  if (!check_gpu_available())
    GTEST_SKIP() << "No GPU available, skipping test because CPU is slow";

  auto pool = cudaq::solvers::operator_pool::get("uccsd");
  auto opt = cudaq::optim::optimizer::get("lbfgs");
  heterogeneous_map config;
  config.insert("num-qubits", hamli.num_qubits());
  config.insert("num-electrons", 4);
  auto poolList = pool->generate(config);
  auto [energy, thetas, ops] = cudaq::solvers::adapt_vqe(
      statePrep4Electrons, hamli, poolList, *opt, "central_difference",
      {{"grad_norm_tolerance", 1e-3},
       {"verbose", true},
       {"max_iter", 15},
       {"grad_norm_diff_tolerance", 1e-5},
       {"threshold_energy", 5e-6},
       {"initial_theta", 0.0},
       {"tol", 1e-5},
       {"dynamic_start", "warm"}});
  EXPECT_NEAR(energy, -7.88, 1e-2);
  for (std::size_t i = 0; i < thetas.size(); i++)
    printf("%lf -> %s\n", thetas[i], ops[i].to_string().c_str());
}

TEST_F(SolversTester, checkSimpleAdapt_BeH2Sto3g) {
  if (!check_gpu_available())
    GTEST_SKIP() << "No GPU available, skipping test because CPU is slow";

  auto pool = cudaq::solvers::operator_pool::get("spin_complement_gsd");
  auto poolList = pool->generate({{"num-orbitals", hambeh2.num_qubits() / 2}});
  auto [energy, thetas, ops] =
      cudaq::solvers::adapt_vqe(statePrep6Electrons, hambeh2, poolList,
                                {{"grad_norm_tolerance", 1e-3},
                                 {"verbose", true},
                                 {"max_iter", 15},
                                 {"grad_norm_diff_tolerance", 1e-5},
                                 {"threshold_energy", 5e-6},
                                 {"initial_theta", 0.0},
                                 {"tol", 1e-5}});
  EXPECT_NEAR(energy, -15.59, 1e-2);
}

TEST_F(SolversTester, checkSimpleAdaptGradient_BeH2Sto3g) {
  if (!check_gpu_available())
    GTEST_SKIP() << "No GPU available, skipping test because CPU is slow";

  auto pool = cudaq::solvers::operator_pool::get("spin_complement_gsd");
  auto opt = cudaq::optim::optimizer::get("lbfgs");
  auto poolList = pool->generate({{"num-orbitals", hambeh2.num_qubits() / 2}});
  auto [energy, thetas, ops] = cudaq::solvers::adapt_vqe(
      statePrep6Electrons, hambeh2, poolList, *opt, "central_difference",
      {{"grad_norm_tolerance", 1e-3},
       {"verbose", true},
       {"max_iter", 15},
       {"grad_norm_diff_tolerance", 1e-5},
       {"threshold_energy", 5e-6},
       {"initial_theta", 0.0},
       {"tol", 1e-5}});
  EXPECT_NEAR(energy, -15.59, 1e-2);
  for (std::size_t i = 0; i < thetas.size(); i++)
    printf("%lf -> %s\n", thetas[i], ops[i].to_string().c_str());
}

TEST_F(SolversTester, checkSimpleAdaptUCCSD_BeH2Sto3g) {
  if (!check_gpu_available())
    GTEST_SKIP() << "No GPU available, skipping test because CPU is slow";

  auto pool = cudaq::solvers::operator_pool::get("uccsd");
  heterogeneous_map config;
  config.insert("num-qubits", hambeh2.num_qubits());
  config.insert("num-electrons", 6);
  auto poolList = pool->generate(config);
  auto [energy, thetas, ops] =
      cudaq::solvers::adapt_vqe(statePrep6Electrons, hambeh2, poolList,
                                {{"grad_norm_tolerance", 1e-3},
                                 {"verbose", true},
                                 {"max_iter", 15},
                                 {"grad_norm_diff_tolerance", 1e-5},
                                 {"threshold_energy", 5e-6},
                                 {"initial_theta", 0.0},
                                 {"tol", 1e-5}});
  EXPECT_NEAR(energy, -15.59, 1e-2);
}

TEST_F(SolversTester, checkSimpleAdaptGradientUCCSD_BeH2Sto3g) {
  if (!check_gpu_available())
    GTEST_SKIP() << "No GPU available, skipping test because CPU is slow";

  auto pool = cudaq::solvers::operator_pool::get("uccsd");
  auto opt = cudaq::optim::optimizer::get("lbfgs");
  heterogeneous_map config;
  config.insert("num-qubits", hambeh2.num_qubits());
  config.insert("num-electrons", 6);
  auto poolList = pool->generate(config);
  auto [energy, thetas, ops] = cudaq::solvers::adapt_vqe(
      statePrep6Electrons, hambeh2, poolList, *opt, "central_difference",
      {{"grad_norm_tolerance", 1e-3},
       {"verbose", true},
       {"max_iter", 15},
       {"grad_norm_diff_tolerance", 1e-5},
       {"threshold_energy", 5e-6},
       {"initial_theta", 0.0},
       {"tol", 1e-5}});
  EXPECT_NEAR(energy, -15.59, 1e-2);
  for (std::size_t i = 0; i < thetas.size(); i++)
    printf("%lf -> %s\n", thetas[i], ops[i].to_string().c_str());
}<|MERGE_RESOLUTION|>--- conflicted
+++ resolved
@@ -14,27 +14,6 @@
 #include "cudaq/solvers/adapt.h"
 #include "cudaq/solvers/operators.h"
 
-<<<<<<< HEAD
-std::vector<double> h2_data{15, 0.0454063,  0, 4, 0, 3, 1, 2, 2, 2, 3,
-                            3,  0.17028,    0, 4, 0, 1, 1, 0, 2, 0, 3,
-                            0,  -0.220041,  0, 4, 0, 0, 1, 0, 2, 1, 3,
-                            0,  0.0454063,  0, 4, 0, 2, 1, 3, 2, 3, 3,
-                            2,  -0.106477,  0, 4, 0, 0, 1, 0, 2, 0, 3,
-                            0,  0.17028,    0, 4, 0, 0, 1, 1, 2, 0, 3,
-                            0,  -0.220041,  0, 4, 0, 0, 1, 0, 2, 0, 3,
-                            1,  -0.0454063, 0, 4, 0, 3, 1, 3, 2, 2, 3,
-                            2,  0.168336,   0, 4, 0, 1, 1, 1, 2, 0, 3,
-                            0,  0.1202,     0, 4, 0, 1, 1, 0, 2, 1, 3,
-                            0,  0.1202,     0, 4, 0, 0, 1, 1, 2, 0, 3,
-                            1,  0.165607,   0, 4, 0, 1, 1, 0, 2, 0, 3,
-                            1,  0.165607,   0, 4, 0, 0, 1, 1, 2, 1, 3,
-                            0,  0.174073,   0, 4, 0, 0, 1, 0, 2, 1, 3,
-                            1,  -0.0454063, 0, 4, 0, 2, 1, 2, 2, 3, 3,
-                            3};
-
-TEST(SolversTester, checkSimpleAdapt) {
-  cudaq::spin_op h(h2_data);
-=======
 bool check_gpu_available() {
   static int gpu_available = -1; // -1 means unknown; 0 = no; 1 = yes
   if (gpu_available < 0) {
@@ -54,16 +33,23 @@
   static cudaq::spin_op hambeh2;
 
   static void SetUpTestSuite() {
-    std::vector<double> h2_data{
-        3, 1, 1, 3, 0.0454063,  0,  2, 0, 0, 0, 0.17028,    0,
-        0, 0, 2, 0, -0.220041,  -0, 1, 3, 3, 1, 0.0454063,  0,
-        0, 0, 0, 0, -0.106477,  0,  0, 2, 0, 0, 0.17028,    0,
-        0, 0, 0, 2, -0.220041,  -0, 3, 3, 1, 1, -0.0454063, -0,
-        2, 2, 0, 0, 0.168336,   0,  2, 0, 2, 0, 0.1202,     0,
-        0, 2, 0, 2, 0.1202,     0,  2, 0, 0, 2, 0.165607,   0,
-        0, 2, 2, 0, 0.165607,   0,  0, 0, 2, 2, 0.174073,   0,
-        1, 1, 3, 3, -0.0454063, -0, 15};
-    h = cudaq::spin_op(h2_data, 4);
+    std::vector<double> h2_data{15, 0.0454063,  0, 4, 0, 3, 1, 2, 2, 2, 3,
+                                3,  0.17028,    0, 4, 0, 1, 1, 0, 2, 0, 3,
+                                0,  -0.220041,  0, 4, 0, 0, 1, 0, 2, 1, 3,
+                                0,  0.0454063,  0, 4, 0, 2, 1, 3, 2, 3, 3,
+                                2,  -0.106477,  0, 4, 0, 0, 1, 0, 2, 0, 3,
+                                0,  0.17028,    0, 4, 0, 0, 1, 1, 2, 0, 3,
+                                0,  -0.220041,  0, 4, 0, 0, 1, 0, 2, 0, 3,
+                                1,  -0.0454063, 0, 4, 0, 3, 1, 3, 2, 2, 3,
+                                2,  0.168336,   0, 4, 0, 1, 1, 1, 2, 0, 3,
+                                0,  0.1202,     0, 4, 0, 1, 1, 0, 2, 1, 3,
+                                0,  0.1202,     0, 4, 0, 0, 1, 1, 2, 0, 3,
+                                1,  0.165607,   0, 4, 0, 1, 1, 0, 2, 0, 3,
+                                1,  0.165607,   0, 4, 0, 0, 1, 1, 2, 1, 3,
+                                0,  0.174073,   0, 4, 0, 0, 1, 0, 2, 1, 3,
+                                1,  -0.0454063, 0, 4, 0, 2, 1, 2, 2, 3, 3,
+                                3};
+    h = cudaq::spin_op(h2_data);
 
     cudaq::solvers::molecular_geometry geometryLiH = {
         {"Li", {0.3925, 0., 0.}}, {"H", {-1.1774, 0., 0.0}}};
@@ -94,7 +80,6 @@
 cudaq::spin_op SolversTester::hambeh2;
 
 TEST_F(SolversTester, checkSimpleAdapt_H2) {
->>>>>>> 982df589
   auto pool = cudaq::solvers::operator_pool::get("spin_complement_gsd");
   auto poolList = pool->generate({{"num-orbitals", h.num_qubits() / 2}});
   auto [energy, thetas, ops] =
@@ -109,12 +94,7 @@
   EXPECT_NEAR(energy, -1.13, 1e-2);
 }
 
-<<<<<<< HEAD
-TEST(SolversTester, checkSimpleAdaptGradient) {
-  cudaq::spin_op h(h2_data);
-=======
 TEST_F(SolversTester, checkSimpleAdapt_H2Sto3g) {
->>>>>>> 982df589
   auto pool = cudaq::solvers::operator_pool::get("spin_complement_gsd");
   auto poolList = pool->generate({{"num-orbitals", hamhh.num_qubits() / 2}});
   auto [energy, thetas, ops] =
