# ============================================================================ #
# Copyright (c) 2025 NVIDIA Corporation & Affiliates.                          #
# All rights reserved.                                                         #
#                                                                              #
# This source code and the accompanying materials are made available under     #
# the terms of the Apache License 2.0 which accompanies this distribution.     #
# ============================================================================ #
# [Begin Documentation]
import numpy as np
import cudaq
import cudaq_qec as qec

# Get a QEC code
cudaq.set_target("stim")
steane = qec.get_code("steane")

# Get the parity check matrix of a code
# Can get the full code, or for CSS codes
# just the X or Z component
H = steane.get_parity()
print(f"H:\n{H}")
observables = steane.get_pauli_observables_matrix()
Lz = steane.get_observables_z()
print(f"observables:\n{observables}")
print(f"Lz:\n{Lz}")

nShots = 3
nRounds = 4

# Uncomment for repeatability
# cudaq.set_random_seed(13)

# error probability
p = 0.01
noise = cudaq.NoiseModel()
noise.add_all_qubit_channel("x", cudaq.Depolarization2(p), 1)

# prepare logical |0> state, tells the sampler to do z-basis experiment
statePrep = qec.operation.prep0
# our expected measurement in this state is 0
expected_value = 0

# For large runs, set verbose to False to suppress output
verbose = nShots <= 10

# sample the steane memory circuit with noise on each cx gate
# reading out the syndromes after each stabilizer round (xor'd against the previous)
# and readout out the data qubits at the end of the experiment
syndromes, data = qec.sample_memory_circuit(steane, statePrep, nShots, nRounds,
                                            noise)
if verbose:
    print("From sample function:\n")
    print("syndromes:\n", syndromes)
    print("data:\n", data)

# Get a decoder
decoder = qec.get_decoder("single_error_lut", H)
nLogicalErrors = 0

# Logical Mz each shot (use Lx if preparing in X-basis)
logical_measurements = (Lz @ data.transpose()) % 2
# only one logical qubit, so do not need the second axis
logical_measurements = logical_measurements.flatten()
if verbose:
    print("LMz:\n", logical_measurements)

# organize data by shot and round if desired
syndromes = syndromes.reshape((nShots, nRounds, syndromes.shape[1]))

# initialize a Pauli frame to track logical flips
# through the stabilizer rounds
pauli_frame = np.array([0, 0], dtype=np.uint8)
for shot in range(0, nShots):
    if verbose:
        print("shot:", shot)
    for syndrome in syndromes[shot]:
<<<<<<< HEAD
        if verbose:
            print("syndrome:", syndrome)
        # decode the syndrome
        convergence, result = decoder.decode(syndrome)
=======
        print("syndrome:", syndrome)
        # Decode the syndrome
        convergence, result, opt = decoder.decode(syndrome)
>>>>>>> df6b3a06
        data_prediction = np.array(result, dtype=np.uint8)

        # see if the decoded result anti-commutes with the observables
        if verbose:
            print("decode result:", data_prediction)
        decoded_observables = (observables @ data_prediction) % 2
        if verbose:
            print("decoded_observables:", decoded_observables)

        # update pauli frame
        pauli_frame = (pauli_frame + decoded_observables) % 2
        if verbose:
            print("pauli frame:", pauli_frame)

    # after pauli frame has tracked corrections through the rounds
    # apply the pauli frame correction to the measurement, and see
    # if this matches the state we intended to prepare
    # We prepared |0>, so we check if logical measurement Mz + Pf_X = 0
    corrected_mz = (logical_measurements[shot] + pauli_frame[0]) % 2
    if verbose:
        print("Expected value:", expected_value)
        print("Corrected value:", corrected_mz)
    if (corrected_mz != expected_value):
        nLogicalErrors += 1

# Count how many shots the decoder failed to correct the errors
print(f"Number of logical errors out of {nShots} shots: {nLogicalErrors}")<|MERGE_RESOLUTION|>--- conflicted
+++ resolved
@@ -74,16 +74,10 @@
     if verbose:
         print("shot:", shot)
     for syndrome in syndromes[shot]:
-<<<<<<< HEAD
         if verbose:
             print("syndrome:", syndrome)
-        # decode the syndrome
-        convergence, result = decoder.decode(syndrome)
-=======
-        print("syndrome:", syndrome)
         # Decode the syndrome
         convergence, result, opt = decoder.decode(syndrome)
->>>>>>> df6b3a06
         data_prediction = np.array(result, dtype=np.uint8)
 
         # see if the decoded result anti-commutes with the observables
